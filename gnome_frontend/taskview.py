--- conflicted
+++ resolved
@@ -88,14 +88,9 @@
         self.connect('motion-notify-event'   , self._motion)
         self.connect('focus-out-event'       , lambda w, e: self.table.foreach(self.__tag_reset, e.window))
         #The signal emitted each time the buffer is modified
-<<<<<<< HEAD
-        self.buff.connect("modified_changed",self._modified)
-        self.buff.connect('insert-text',self._insert_at_cursor)
-        self.buff.connect("delete-range",self._delete_range)
-=======
         self.buff.connect("modified_changed" , self._modified)
         self.buff.connect('insert-text'      , self._insert_at_cursor)
->>>>>>> a0c09aad
+        self.buff.connect("delete-range",self._delete_range)
         
         #All the typical properties of our textview
         self.set_wrap_mode(gtk.WRAP_WORD)
@@ -113,7 +108,6 @@
     #Specially when we change the title
     def refresh_callback(self,funct) :
         self.refresh = funct
-
     #This callback is called to add a new tag
     def set_set_tag_callback(self,funct) :
         self.set_tag_callback = funct
@@ -179,7 +173,6 @@
         tag.connect('event', self._tag_event, text, anchor,typ)
         self.__tags.append(tag)
         return tag
-<<<<<<< HEAD
     
     #Insert a list of subtasks at the end of the buffer
     def insert_subtasks(self,st_list) :
@@ -187,8 +180,6 @@
             line_nbr = self.buff.get_end_iter().get_line()
             self.__subtask(line_nbr,tid)
 
-=======
->>>>>>> a0c09aad
         
  ##### The "Get text" group #########
     #Get the complete serialized text
@@ -335,19 +326,14 @@
     #parse the XML and put the content in the buffer
     def __parsexml(self,buf,ite,element) :
         start = buf.create_mark(None,ite,True)
-<<<<<<< HEAD
-        end = buf.create_mark(None,ite,False)
+        end   = buf.create_mark(None,ite,False)
         subtasks = self.get_subtasks()
-=======
-        end   = buf.create_mark(None,ite,False)
->>>>>>> a0c09aad
         for n in element.childNodes :
             itera = buf.get_iter_at_mark(end)
             if n.nodeType == n.ELEMENT_NODE :
                 #print "<%s>" %n.nodeName
                 if n.nodeName == "subtask" :
                     tid = n.firstChild.nodeValue
-<<<<<<< HEAD
                     #We remove the added subtask from the list
                     #Of known subtasks
                     #If the subtask is not in the list, we don't write it
@@ -355,9 +341,6 @@
                         subtasks.remove(tid)
                         line_nbr = itera.get_line()
                         self.__subtask(line_nbr,tid)
-=======
-                    line_nbr = itera.get_line()
-                    self.__subtask(line_nbr,tid)
                 elif n.nodeName == "tag" :
                     text = n.firstChild.nodeValue
                     sm = buf.create_mark(None,itera,True)
@@ -366,7 +349,6 @@
                     s = buf.get_iter_at_mark(sm)
                     e = buf.get_iter_at_mark(em)
                     buf.apply_tag_by_name("tag",s,e)
->>>>>>> a0c09aad
                 else :
                     self.__parsexml(buf,itera,n)
                     s = buf.get_iter_at_mark(start)
@@ -564,19 +546,7 @@
         self.__insert_at_mark(end,"\n")
         self.buff.delete_mark(start)
         self.buff.delete_mark(end)
-
-#    def __tag(self, name, line_nbr) :
-#        start_i = self.buff.get_iter_at_line(line_nbr)
-#        start   = self.buff.create_mark("start",start_i,True)
-#        end_i   = start_i.copy()
-#        end_i.forward_line()
-#        end     = self.buff.create_mark("end",end_i,False)
-#        self.buff.delete(start_i,end_i)
-#        self.__insert_at_mark(start, '@' + name)
-#        self.__apply_tag_to_mark(start,end,name="tag")
-#        self.buff.delete_mark(start)
-#        self.buff.delete_mark(end)
-
+        
     def __apply_tag_to_mark(self,start,end,tag=None,name=None) :
         start_i = self.buff.get_iter_at_mark(start)
         end_i = self.buff.get_iter_at_mark(end)
@@ -593,48 +563,7 @@
             self.buff.insert(ite,text)
         
     #Function called each time the user input a letter   
-<<<<<<< HEAD
-    def _insert_at_cursor(self,tv,itera,tex,leng) :
-=======
     def _insert_at_cursor(self, tv, itera, tex, leng) :
-        # New word
-#        if tex in [' ',',',';','.','/','\n']:
-#            #TODO: find a way to use the abstracted word separation descriptor
-#            #      in Pango
-#            
-#            # Find boundaries of the previous word
-#            pw_st_iter  = itera.copy()
-#            pw_st_iter.backward_word_start()
-#            pw_st_iter.backward_char()
-#            pw_end_iter = itera.copy()
-#            
-#            # Create marks
-#            pw_st_mark  = self.buff.create_mark("pw_start", pw_st_iter , True)
-#            pw_end_mark = self.buff.create_mark("pw_end"  , pw_end_iter, True)
-#            
-#            # Get the word
-#            my_word = pw_st_iter.get_text(pw_end_iter)
-#            
-#            # Test if the word is a tag
-#            if my_word[0] == '@':
-#                print "\'" + tex + "\'"
-#                # Insert tag
-#                my_tag_tag = self.buff.get_tag_table().lookup("tag")
-#                self.buff.insert_with_tags(itera, my_word[1:], my_tag_tag)
-#                #self.buff.insert(itera, tex)
-#                
-#                # Remove previous word
-#                pw_st_iter  = self.buff.get_iter_at_mark(pw_st_mark)
-#                pw_end_iter = self.buff.get_iter_at_mark(pw_end_mark)
-#                self.buff.delete(pw_st_iter, pw_end_iter)
-#                                
-#                # Register new tag
-#                self.add_tag_callback(my_word[1:])
-#                
-#                tv.emit_stop_by_name('insert-text')
-#                return True
-            
->>>>>>> a0c09aad
         #New line : the user pressed enter !
         #If the line begins with "-", it's a new subtask !
         if tex == '\n' :
@@ -657,40 +586,7 @@
                     #\n will be inserted twice !
                     tv.emit_stop_by_name('insert-text')
                     return True
-<<<<<<< HEAD
-
-=======
-#                    bullet =' ↪ '
-#                    newline = '%s\n' %(line)
-#                    newline.encode('utf-8')
-#                    starts = self.buff.get_iter_at_line(line_nbr)
-#                    ends = starts.copy()
-#                    ends.forward_line()
-#                    #self.buff.apply_tag_by_name('fluo',starts,ends)
-#                    self.buff.delete(starts,ends)
-#                    starts = self.buff.get_iter_at_line(line_nbr)
-#                    ends = starts.copy()
-#                    ends.forward_line()
-#                    #Inserting the bullet
-#                    self.buff.insert(starts,bullet)
-#                    starts = self.buff.get_iter_at_line(line_nbr)
-#                    ends = starts.copy()
-#                    ends.forward_line()
-#                    self.buff.apply_tag_by_name("bullet",starts,ends)
-#                    #Inserting the name of the subtask as a link
-#                    #TODO : anchor = get_task_by_title(newline)
-#                    anchor = "1@1"
-#                    starts = self.buff.get_iter_at_line(line_nbr)
-#                    ends = starts.copy()
-#                    ends.forward_line()
-#                    self.insert_with_anchor(newline,anchor,_iter=ends)
-#                    #All is wrapped in subtask tag
-#                    starts = self.buff.get_iter_at_line(line_nbr)
-#                    ends = starts.copy()
-#                    ends.forward_line()
-#                    self.buff.apply_tag_by_name("subtask",starts,ends)
-            
->>>>>>> a0c09aad
+
     #The mouse is moving. We must change it to a hand when hovering a link
     def _motion(self, view, ev):
         window = ev.window
