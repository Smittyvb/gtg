--- conflicted
+++ resolved
@@ -44,12 +44,8 @@
     if len(args) > 0:
         #if we have specified the name of the test in the command line
         suites = []
-<<<<<<< HEAD
-=======
-
         # fake modules that mimic the behaviour of external libraries ...
         TestingMode().set_testing_mode(True)
->>>>>>> e9dc7ed6
         for arg in args:
             #each arg can be a module name (as test_liblarch), or a module name
             # "dot" a function name (as test_liblarch.test_something)
