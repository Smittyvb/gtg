????-??-?? Getting Things GNOME! 0.3.1
    * Fix for bug #1024473: Have 'Show Main Window' in notification area, by Antonio Roquentin
    * Fix for bug #1043457: gtcli search returns closed tasks, by Nimit Shah
    * Fix for bug #1073607: "GTG starts after login" doesn't work with an invalid link
    * Fix for bug #1062659: "Allow locale format of date", by Nimit Shah
    * Fix for bug #1047753: Changing due date doesn't update "days left" information, by Codee
    * Fix for bug #1090301: "Deactivating the untouched tasks plugin leaves "add @untouched tag" in plugins menu", by Nimit Shah
    * Fix for bug #1039651: Urgency coloring of parent tasks in collapsed view, by Parin Porecha
    * Fix for bug #1032745: Calendar widget is padded to always be visible on the screen
    * Russian localization of help by DmDr
    * Fix for bug #1096622: Damaged image in the help, by Parin Porecha
    * Fix for bug #1095390: Quick Add bar incorrectly parses tags, by Parin Porecha
    * Fix for bug #1079143: Adding the same custom color in tag editor multiple times raises an Exception, by Parin Porecha
    * Better handling of preferences loading (bug #1094307)
    * Added command "gtcli overview"
    * Fix for bug #1076029: (Fixed regression) Notification area applet can't display attention icon
    * Pep8ification of code, by Nimit Shah
    * Fix for bug #1141582: Crash on enabling hamster plugin, by Nimit Shah
    * System level global shortcut key for quick adding task, by Parin Porecha
<<<<<<< HEAD
    * Fix for bug #816356: When sorting by due-date, use the closest date of all children, by Nimit Shah
=======
    * Refactor Bugzilla plugin, by Chenxiong Qi
>>>>>>> b07712b6

2012-11-06 Getting Things GNOME! 0.3
    * Hide tasks with due date someday, #931376
    * New Date class by Paul Kishimoto and Izidor Matušov
      * Parse due:3 as next 3rd day in month
    * Urgency Color plugin by Wolter Hellmund
    * Allow GTG to run from different locations than /usr/share or /usr/local/share
    * Removed module GTG.tools.openurl and replaced by python's webbrowser.open
    * Removed import_json plugin
    * Saved searches could have assigned color
    * Stopped links from opening when accidently letting go of mouse button while selecting them, #823339, by Steve Scheel
    * Search through DBus
    * GTCli handles error better
    * GTCli allows search through DBus
    * Small change to QuickAdd toolbar:
      * there is allowed whitespace after due: and others, i.e. "due: 2012-04-01" is parsed as a valid attribute
      * added start: which has the same meaning as defer:
    * Automatic restore a backup XML file if the original XML file could not be loaded
    * Backends were renamed to Synchronization Services, by Anant Gupta
    * Reimplement the tag context menu as a widget, in order to - hopefully - be able to implement an enhanced context menu with, for instance, a color picker.
    * Background Colors option was moved from View menu into preferences dialog
    * Reorganised notification area menu (New task, Show browser, <tasks>, Quit)
    * Added an option to import local (development) version of liblarch instead of system installed one
    * Fix for bug #995740: (no title task) through quickadd bar, by Nimit Shah
    * New tag editor
    * Fix bugs #1003872 and #1002067: Correct titles to Preferences and Synchronization Services Dialogs, by Alan Gomes
    * Improved Export plugin, export to PDF works now, by Izidor Matušov
    * Added -t option to distinguish between multiple instances of GTG
    * Fix for bug #826916 by Nimit Shah
    * Fix for bug #1018331: (gtg more interactive) by Nimit Shah
    * User documentation for GTG, written by Radina Matic, integrated in GTG by Bertrand Rousseau
    * It is not possible to add another instance of local file synchronization service
    * Fixes for bugs #906516, #1002160 (task urgency color plugin), by Wolter Hellmund
    * Fix for bug #1001012: Notification area icon should change color when there are urgent tasks, by Antonio Roquentin
    * Saner implementation of set_due_date
    * Conform to PEP394 (use python2 instead of python)
    * Fix for bug #629683: update initial tutorial for 0.3
    * Fix for bug #615027: Introductory task set should suggest organizing tasks in a tag hierarchy
    * Fix for bug #1026264: Write user documentation for search/smart tag
    * Fix for bug #1020611: Use deafult configuration when config is corrupted by Abhiram
    * Fix for bug #1013869: Saved searches can't be deleted when GTG crashes, by Antonio Roquentin
    * Added option to change font used in task editor by Abhiram
    * Fix for bug #984847: setup.py install doesn't install icons on right place, by Alan Gomes
    * Fix for bug #1026312: Numbers of tasks in tags pane disappear after a regular search, by Antonio Roquentin
    * Cleaned gtg.desktop file
    * Re-enabled support for gtg:// URI
    * Fix for bug #1026400: script_pocketmod doesn't have execute permission
    * Fix for bug #1027817: Export plugin: changing output format moves widgets up and down
    * Fix for bug #1027844: Fuzzy date shouldn't become start date
    * Save backups into backup/ folder, creates backups of tags.xml closes #993920
    * Search filter is deleted on empty search if tag_pane is closed, by Stefan Handschuh, closes #996236
    * Pickle files for synchronization services are backuped to prevent loosing files, closes #1036554
    * Fix for bug #897425: Write manpage for gtcli and update other manpages as well
    * Fix for bug-1037051 (Due date is not set for a new subtask), by Nimit Shah
    * Fix for bug #1036955: Due date is not preselected when start date is filled, by Steve Scheel
    * Fix for bug #1045036: Slovak Translation Updated by Slavko
    * Remove use of liblarch's "transparent" concept (since it's been removed from liblarch), fixes bugs #1001962, #1001962, #1069257, #1069963: intermediary tags, counter initialization, and regressions caused by initial versions of the patch
    * Fix for bug #1038662: Undefined due dates in subtasks should always stay undefined and displayed as such in the editor
    * Fix for bug #1036695: Date constraints after drag and drop not applied
    * Fix for bug #320589: Added untouched_tasks plugin

2012-02-13 Getting Things GNOME! 0.2.9
    * Big refractorization of code, now using liblarch
    * Extended backend system to support multiple backends by Luca Invernizzi
    * Backend GUI configuration by Luca Invernizzi
    * Backends:
       * Added Mantis Bug Tracker backend, by Alayn Gortazar
       * Added Tomboy/Gnote backend, by Luca Invernizzi
       * Added Launchpad backend, by Luca Invernizzi
       * Added Twitter/Identica backend, by Luca Invernizzi
    * Graphical crah handler, thanks to Acire and python-snippets
    * Command line tool based on DBus interface of GTG, by Bryce Harrington
    * Added search feature, by João Ascenso
    * Rewritten notification area plugin with showing only 10 most doable tasks from Workview, by Izidor Matušov
    * Setting start/due date by a right click menu in the task browser, by Fabio Prina & Kevin Mehall
    * Right click behaviour in the task treeview is now consistant with other GNOME applications, by Jonathan Barnoud
    * Rework of deleting dialog
    * Previewing task content (gmail-like-ui), #384049, by Luca Invernizzi and Kevin Mehall
    * Attaching file to a task by drag-and-dropping it on the task or writing file:// URI
    * Added script for anonymizing task files; Marko Kevac
    * "Sexy" export template, created by Duncan Lock
    * DBus API is now CamelCase (be sure to update your personal scripts), by Lionel Dricot
    * Fuzzy date "Later" was renamed to "Someday"
    * Daily backup of gtg_tasks.xml
    * Save perferences, window positions and statuses immediately after a change
    * Fixed crash traceback when pressing 'delete' key, by Jeff Oliver
    * Fixed url autolinking for http(s) schemes, by Madhumitha Viswanathan
    * Underscore characters in tasks not treated as accelerators (bug #676088) fixed, by Madhumitha Viswanathan
    * Fixed several bugs about hamster integration, by Richard Klein
    * Added link to web documentation in Help menu, by Ronan Jouchet
    * Fixed bug with data consistency #579189 (empty tags.xml), by Marko Kevac
    * Added samba bugzilla to the bugzilla plugin, by Jelmer Vernoij
    * Fixed bug #532392, a start date is later than a due date, by Volodymyr Floreskul
    * support for gtg:// URIs by Luca Invernizzi
    * Fixed bug #584667, indicating missing plugin dependencies, by Erin McLaughlin
    * Add a new tag dialog keeps the previous value, by Izidor Matušov
    * Added keyword bko for recognizing and linking KDE bugs, by Zimin Huango
    * Several usability improvements, by Jean-François Fortin Tam
    * Several code refratorings by Paul Kishimoto

2011-12-01 Getting Things GNOME! 0.2.5
    * Ability to downgrade data from development, future 0.3 GTG code, by Izidor Matušov

2010-03-02 Getting Things GNOME! 0.2.3
    * Removal of disabled widgets

2010-03-01 Getting Things GNOME! 0.2.2
    * Autostart on login, by Luca Invernizzi
    * Preferences dialog, by Paul Kishimoto
    * Send task by mail plugin by Luca Invernizzi
    * Import_json plugin by Bryce Harrington
    * Improve RTM plugin (bug #520427): don't sync tasks from archived lists
    * Automatic cleanup of closed task, plugin by Luca Invernizzi
    * Allow to change dismissed date of tasks by Luca Invernizzi
    * Docky applet support, by Luca Invernizzi
    * Allow to change closed date of tasks, by Lionel Montrieux, bug #502111 
    * notification area plugin updated to support appindicate by Luca Invernizzi and Jono Bacon
    * gtg_new task now supports command switches by Luca Invernizzi
    * Fix bug #511651, white space around title, by mrk
    * Expanded CLI to gtg to support task descriptions by Bryce Harrington
    * Added a guide to plugins by Chris Johnston
    * RTM plugin tags synchronization by Luca Invernizzi
    * Evolution plugin by Luca Invernizzi
    * Tomboy support by Luca Invernizzi
    * Dbus autostart by Gordon Ball and Luca Invernizzi
    * Notification area bug fixes by Luca Invernizzi

2009-12-11 Getting Things GNOME! 0.2.1
    * Schedule for context menu by Bryce Harrington
    * Improved export feature by Bryce Harrington and Luca Invernizzi
    * Restore closed tasks filtering by selected tag, fixes bug #498857
    * Temporary fix allowing to reset tag color by Matthew Rasmus
    * Added the ability to add a tag from the right click menu in the task browser, by Matthew Rasmus.
    * Better explanation of the "Work view" concept in documentation
    * Multiple selection
    * API clarifications
    * Cut & Paste improvements
    * Notification area plugin improvements
    * Icons reflect action availability
    * Misc. editor bug fixes
    * Misc. tag list bug fixes

2009-12-11 Getting Things GNOME! 0.2
    * Bugs fixes from 0.1.9

2009-12-02 Getting Things GNOME! 0.1.9
    * Support non-exact ("fuzzy") due dates: 'now', 'soon', and 'later' by Kevin Mehall
    * Fixes a bug with gtk stock strings being marked as translatable, by Henning Eggers (#490231)
    * When a task is deleted, all subtask are deleted as well by Mikkel Kjær Jensen
    * Groups for tags and subtags by Kevin Mehall
    * GNOME bugzilla plugin by Guillaume Desmottes
    * Handle tasks spatially (remember position & size)
    * Opened tasks on quit are reopened on start
    * Remove the "File" menu. We have no files, we have tasks!    
    * Patch from mrk to improve compatibility with non GNU systems
    * Close date selector widget on single click
    * The toolbar can now be hidden by Mikkel Kjær Jensen
    * Empty new tasks are deleted when editor is closed
    * lot of bug fixed in the editor while playing with subtasks
    * Works well with the "text besides icon" GNOME option
    * Merge RTM plugin branch from Luca Invernizzi
    * i18n: fixed window title in GTG/taskbrowser/browser.py, by Dario Bertini 
    * Patch from Luca Invernizzi to add XDG_CACHE redefinition in script/debug.sh
    * Patch from Luca Invernizzi to remove unsued get_closed_date
    * Added filtering capabilities by Paulo Cabido
      - Filter callbacks were added to the task browser
      - Filters were also added to the requester 
    * Fixed #406851, incorrect behaviour marking a dismissed task as done by Patrick Coleman
    * Added accelerators to the task editor by Patrick Coleman
    * Plugin for integration with the Hamster Time Tracker by Kevin Mehall
    * Add plugin engine by Paulo Cabido
    * When GTG is already running, use DBUS to raise existing instance rather than failing silently
    * Refactorization and PEP8ification work by Jonathan Lange
    * New keyboard bindings for 'Mark as done' and 'Dismiss' actions
    * New keyboard bindings and accelerators by Jonathan Lange
    * DBus interface by Ryan Paul
    * Remove the 'Delete' button from the toolbar by Jonathan Lange
    * Fix a spelling mistake in the manpage by Jonathan Lange
    * Allow quickadd of capitalized date by remy@frerebeau.org 
    * Added tomboy plugin by Luca Invernizzi
    * Added export function with templates by Luca Invernizzi

2009-07-04 Getting Things GNOME! 0.1.2
    * Available in 18 languages, with 12 languages being more than 99% translated
    * Shadows around the listview widgets, by Jean-François Fortin Tam  
    * Fixes package dependencies
    * Tooltips for button
    * Automatically select title in task editor
    * Crash on startup with non empty LANGUAGE envvar
    * Use GNOME settings for toolbar, by Anton Rebguns
    * Better tag markup handling
    * No more multiple instances
    * HTTP link parsing by Ben Dowling
    * Update README by Michael Vogt
    * Update XML files sooner by Michael Vogt
    * Remember color (by Zach Sheperd)   
    * URLs can now include ';' characters. Fixes bug 360969
    * Added support for opening subtasks and links with the keyboard: Fixes bug 369272, by Ben Dowling
    * Add polish translation by Tomasz Maciejewski
    * Apply patch to fix bug #326388 by Brian Kennedy
    * Apply patch to fix bug #374745 by Brian Kennedy
    * Title for newly created task is now selected to allow easy editing
    * Apply patch to fix bug #374745 by Brian Kennedy
    * Fixed some bugs in the task editor

2009-04-01 Getting Things GNOME! 0.1.1
	* New icon from Kalle Persson
	* Translations are now possible
	* New features :
	  - Quickadd now accepts attributes (by Jonathan Barnoud)
	  - http:// links now open in the browser
          - Shortcut for sidebar (F9): fixes bug #339710
	  - Some UI love for the sidebar and the tag icons, shamelessy copied from f-spot
	  - Hotkeys goodness (patches from Antons Rebguns)
	  - Edit buttons : patches from Antons Rebguns 
	  - Bug #339583, Bug #336314 : patches delete key and
	* Bug fixes :
	  - Calendar open at the correct date
	  - TaskSerial refactorization (by Jonathan Barnoud)
	  - Tooltips on buttons (thanks to Jerome Guelfucci)
	  - First unit tests by Carl Chenet
	  - Error, no crash if the XML file cannot be read (thanks to Carl Chenet)
	  - fix bug #339383 (delete subtask when deleting first char)
	  - Escape title in the treeview : Bug #339874
	  - Focus in the editor : Bug #339269, Bug #339195, Bug #339389
	  - Bug #339269 : Quickadd has the focus on launch
	    enter key to confirm a delete (thanks Gérôme Fournier)
	  - Typos : Bug #339268 Bug #339492 and other patches from Gérôme Fournier.

2009-03-06 Getting Things Gnome ! 0.1
	* Bumping version number. First release of GTG

2009-03-01 Getting Things Gnome! 0.0.9rc3
	* pane/sidebar not saved

2009-03-01 Getting Things Gnome! 0.0.9rc2
	* firstrun_tasks.xml not found on first launch

2009-03-01 Getting Things Gnome! 0.0.9rc1
	* First official release 0.1rc1<|MERGE_RESOLUTION|>--- conflicted
+++ resolved
@@ -17,11 +17,8 @@
     * Pep8ification of code, by Nimit Shah
     * Fix for bug #1141582: Crash on enabling hamster plugin, by Nimit Shah
     * System level global shortcut key for quick adding task, by Parin Porecha
-<<<<<<< HEAD
+    * Refactor Bugzilla plugin, by Chenxiong Qi
     * Fix for bug #816356: When sorting by due-date, use the closest date of all children, by Nimit Shah
-=======
-    * Refactor Bugzilla plugin, by Chenxiong Qi
->>>>>>> b07712b6
 
 2012-11-06 Getting Things GNOME! 0.3
     * Hide tasks with due date someday, #931376
