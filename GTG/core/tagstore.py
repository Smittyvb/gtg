# -*- coding: utf-8 -*-
# -----------------------------------------------------------------------------
# Gettings Things Gnome! - a personal organizer for the GNOME desktop
# Copyright (c) 2008-2009 - Lionel Dricot & Bertrand Rousseau
#
# This program is free software: you can redistribute it and/or modify it under
# the terms of the GNU General Public License as published by the Free Software
# Foundation, either version 3 of the License, or (at your option) any later
# version.
#
# This program is distributed in the hope that it will be useful, but WITHOUT
# ANY WARRANTY; without even the implied warranty of MERCHANTABILITY or FITNESS
# FOR A PARTICULAR PURPOSE. See the GNU General Public License for more
# details.
#
# You should have received a copy of the GNU General Public License along with
# this program.  If not, see <http://www.gnu.org/licenses/>.
# -----------------------------------------------------------------------------

"""
tagstore is where the tag objects are handled.  Also defines the Tag object.

Tagstore is to tag as datastore is to task. Of course, the tagstore is
easier.  See the end of this file for the Tag object implementation.
"""

import os
import xml.sax.saxutils as saxutils

from GTG              import _
from GTG.core         import CoreConfig
from GTG.tools.liblarch.tree    import TreeNode
from GTG.tools        import cleanxml
from GTG.tools.logger import Log

XMLFILE = "tags.xml"
XMLROOT = "tagstore"

#TODO: rename this file to tag.py


class Tag(TreeNode):
    """A short name that can be applied to L{Task}s.

    I mean, surely you must know what a tag is by now. Think Gmail,
    del.icio.us, Flickr et al.

    A tag is defined by its name, which in most cases is C{@something}. A tag
    can also have multiple arbitrary attributes. The only attribute enforced
    for tags is C{name}, which always matches L{Tag.get_name()}.
    """

    def __init__(self, name, req):
        """Construct a tag.

        @param name: The name of the tag. Should be a string, generally a
            short one.
        """
        TreeNode.__init__(self, name)
        self._name = saxutils.unescape(str(name))
        self.req = req
        self._attributes = {'name': self._name}
        self._save = None
        self._tasks_count = 0
        #list of tasks associated with this tag

    #overiding some functions to not allow dnd of special tags
    def add_parent(self, parent_id):
        if not self.is_special() and not self.req.get_tag(parent_id).is_special():
            TreeNode.add_parent(self, parent_id)

    def add_child(self, child_id):
        if not self.is_special() and not self.req.get_tag(child_id).is_special():
            TreeNode.add_child(self, child_id)

    def get_name(self):
        """Return the name of the tag."""
        return self.get_attribute("name")

    def set_save_callback(self, save):
        self._save = save

    def set_attribute(self, att_name, att_value):
        """Set an arbitrary attribute.

        This will call the C{save_cllbk} callback passed to the constructor.

        @param att_name: The name of the attribute.
        @param att_value: The value of the attribute. Will be converted to a
            string.
        """
        if att_name == "name":
            # Warning : only the constructor can set the "name".
            #or the internalrename
            #This should raise an exception : FIXME
            #print "Error : The name of a tag cannot be manually set"
            pass
        elif att_name == "parent":
            #self.add_parent(att_value)
            self.new_relationship(att_value, self._name)
            self._attributes['parent'] = "We don't care about that value"
        else:
            # Attributes should all be strings.
            val = unicode(str(att_value), "UTF-8")
            self._attributes[att_name] = val
            if self._save:
#                print "saving tag : attribute %s set to %s" %(att_name,att_value)
                self._save()

    def get_attribute(self, att_name):
        """Get the attribute C{att_name}.

        Returns C{None} if there is no attribute matching C{att_name}.
        """
        to_return = None
        if att_name == 'parent':
            if self.has_parent():
                parents_id = self.get_parents()
                if len(parents_id) > 0:
                    to_return = reduce(lambda a, b: "%s,%s" % (a, b), parents_id)
        elif att_name == 'label':
            to_return = self._attributes.get(att_name, self.get_id())
        else:
            to_return = self._attributes.get(att_name, None)
        return to_return

    def del_attribute(self, att_name):
        """Deletes the attribute C{att_name}.
        """
        if not att_name in self._attributes:
            return
        elif att_name in ['name', 'parent']:
            return
        else:
            del self._attributes[att_name]
        if self._save:
            self._save()

    def get_all_attributes(self, butname=False, withparent=False):
        """Return a list of all attribute names.

        @param butname: If True, exclude C{name} from the list of attribute
            names.
        #param withparent: If True, the "parent" attribute is attached
        """
        attributes = self._attributes.keys()
        if butname:
            attributes.remove('name')
        if withparent:
            parent_id = self.get_attribute("parent")
            if parent_id:
                attributes.append("parent")
        return attributes

    ### TASK relation ####

    def get_active_tasks_count(self):
        count = self.__get_count()
        return count

    def get_total_tasks_count(self):
        return self.__get_count()

    def __get_count(self, tasktree=None):
        if not tasktree:
            tasktree = self.req.get_tasks_tree()
        sp_id = self.get_attribute("special")
        if sp_id == "all":
            toreturn = tasktree.get_n_nodes(\
                    withfilters=['active'], include_transparent=False)
        elif sp_id == "notag":
            toreturn = tasktree.get_n_nodes(\
<<<<<<< HEAD
                            withfilters=['notag'], include_transparent=False)
        elif sp_id == "sep":
=======
                            withfilters=['notag'],include_transparent=False)
        elif sp_id == "search" :
            if self.req.search_is_active():
                toreturn = (self.req.get_search_tree()).get_n_nodes(include_transparent=False)
            else:
                toreturn = 0
        elif sp_id == "sep" :
>>>>>>> bfc6a6f6
            toreturn = 0
        else:
            tname = self.get_name()
            toreturn = tasktree.get_n_nodes(\
                                withfilters=[tname], include_transparent=False)
        return toreturn

    #is it useful to keep the tag in the tagstore.
    #if no attributes and no tasks, it is not useful.
    def is_removable(self):
        attr = self.get_all_attributes(butname=True, withparent=True)
        return (len(attr) <= 0 and not self.is_used())

    def is_special(self):
        return bool(self.get_attribute('special'))

    def is_used(self):
        return self.get_total_tasks_count() > 0

    def is_actively_used(self):
        return  self.is_special() or self.get_active_tasks_count() > 0

    def __str__(self):
        return "Tag: %s" % self.get_name()<|MERGE_RESOLUTION|>--- conflicted
+++ resolved
@@ -170,18 +170,13 @@
                     withfilters=['active'], include_transparent=False)
         elif sp_id == "notag":
             toreturn = tasktree.get_n_nodes(\
-<<<<<<< HEAD
                             withfilters=['notag'], include_transparent=False)
-        elif sp_id == "sep":
-=======
-                            withfilters=['notag'],include_transparent=False)
         elif sp_id == "search" :
             if self.req.search_is_active():
                 toreturn = (self.req.get_search_tree()).get_n_nodes(include_transparent=False)
             else:
                 toreturn = 0
         elif sp_id == "sep" :
->>>>>>> bfc6a6f6
             toreturn = 0
         else:
             tname = self.get_name()
