--- conflicted
+++ resolved
@@ -23,15 +23,7 @@
 
 import gobject
 
-<<<<<<< HEAD
-
 from GTG.core.tag          import Tag
-=======
-from GTG.core.filteredtree import FilteredTree
-from GTG.core.filters_bank import FiltersBank
-from GTG.core.task         import Task
-from GTG.core.tagstore     import Tag
->>>>>>> 03f0093b
 from GTG.tools.logger      import Log
 
 
