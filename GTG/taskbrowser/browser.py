# -*- coding: utf-8 -*-
# pylint: disable-msg=W0201
# -----------------------------------------------------------------------------
# Getting Things Gnome! - a personal organizer for the GNOME desktop
# Copyright (c) 2008-2009 - Lionel Dricot & Bertrand Rousseau
#
# This program is free software: you can redistribute it and/or modify it under
# the terms of the GNU General Public License as published by the Free Software
# Foundation, either version 3 of the License, or (at your option) any later
# version.
#
# This program is distributed in the hope that it will be useful, but WITHOUT
# ANY WARRANTY; without even the implied warranty of MERCHANTABILITY or FITNESS
# FOR A PARTICULAR PURPOSE. See the GNU General Public License for more
# details.
#
# You should have received a copy of the GNU General Public License along with
# this program.  If not, see <http://www.gnu.org/licenses/>.
# -----------------------------------------------------------------------------


#=== IMPORT ===================================================================
#system imports
import pygtk
pygtk.require('2.0')
import gobject
import os
import gtk
import locale
import re
import datetime
import threading
import time

#our own imports
import GTG
from GTG import info
from GTG import _
from GTG.core.task                    import Task
from GTG.core.tagstore                import Tag
from GTG.taskeditor.editor            import TaskEditor
from GTG.taskbrowser                  import GnomeConfig
from GTG.taskbrowser                  import tasktree
from GTG.taskbrowser.tasktree         import TaskTreeModel,\
                                             ActiveTaskTreeView,\
                                             ClosedTaskTreeView
from GTG.taskbrowser                  import tagtree
from GTG.taskbrowser.tagtree          import TagTreeModel,\
                                             TagTreeView
from GTG.tools                        import openurl
from GTG.tools.dates                  import strtodate,\
                                             no_date,\
                                             FuzzyDate
from GTG.tools                        import clipboard
from GTG.core.plugins.manager         import PluginManager
from GTG.core.plugins.engine          import PluginEngine
from GTG.core.plugins.api             import PluginAPI

#=== OBJECTS ==================================================================

#=== MAIN CLASS ===============================================================

WINDOW_TITLE = "Getting Things GNOME!"

#Some default preferences that we should save in a file
WORKVIEW           = False
SIDEBAR            = False
CLOSED_PANE        = False
QUICKADD_PANE      = True
TOOLBAR            = True
BG_COLOR           = True
#EXPERIMENTAL_NOTES = False
TIME = 0

class Timer:
    def __init__(self,st):
        self.st = st
    def __enter__(self): self.start = time.time()
    def __exit__(self, *args): 
        print "%s : %s" %(self.st,time.time() - self.start)

class TaskBrowser:

    def __init__(self, requester, config, logger=None):

        self.logger=logger

        # Object prime variables
        self.priv   = {}
        self.req    = requester
        self.config = config.conf_dict
        self.task_config = config.task_conf_dict

        ### YOU CAN DEFINE YOUR INTERNAL MECHANICS VARIABLES BELOW
        # Task deletion
        self.tids_todelete = None # The tid that will be deleted
        # Editors
        self.opened_task  = {}   # This is the list of tasks that are already
                                 # opened in an editor of course it's empty
                                 # right now

        # Setup default values for view
        self._init_browser_config()

        # Setup GTG icon theme
        self._init_icon_theme()

        # Set up models
        self._init_models()

        # Load window tree
        self.builder = gtk.Builder() 
        self.builder.add_from_file(GnomeConfig.GLADE_FILE)

        # Define aliases for specific widgets
        self._init_widget_aliases()

        # Init non-glade widgets
        self._init_ui_widget()

        #Set the tooltip for the toolbar buttons
        self._init_toolbar_tooltips()

        # Initialize "About" dialog
        self._init_about_dialog()

        #Create our dictionary and connect it
        self._init_signal_connections()

        # Setting the default for the view
        # When there is no config, this should define the first configuration
        # of the UI
        self._init_view_defaults()

        # Define accelerator keys
        self._init_accelerators()
        
        # Initialize the plugin-engine
        self.p_apis = [] #the list of each plugin apis.
        self._init_plugin_engine()
        self.pm = None #the plugin manager window
        
        self.refresh_lock = threading.Lock()

        # NOTES
        #self._init_note_support()
        
        #Shared clipboard
        self.clipboard = clipboard.TaskClipboard(self.req)
        
<<<<<<< HEAD
        self.tag_active = False
=======
        #Autocompletion for Tags
        self._init_tag_list()
        self._init_tag_completion()
>>>>>>> 0fcffeac

### INIT HELPER FUNCTIONS #####################################################
#
    def _init_browser_config(self):
        self.priv["collapsed_tids"]           = []
        self.priv["collapsed_tags"]           = []
        self.priv["tasklist"]                 = {}
        self.priv["tasklist"]["sort_column"]  = None
        self.priv["tasklist"]["sort_order"]   = gtk.SORT_ASCENDING
        self.priv["ctasklist"]                = {}
        self.priv["ctasklist"]["sort_column"] = None
        self.priv["ctasklist"]["sort_order"]  = gtk.SORT_ASCENDING
        self.priv['selected_rows']            = None
        self.priv['workview']                 = False
        #self.priv['noteview']                = False
        self.priv['filter_cbs']               = []
        self.priv['quick_add_cbs']            = []

    def _init_icon_theme(self):
        icon_dirs = [GTG.DATA_DIR, os.path.join(GTG.DATA_DIR, "icons")]
        for i in icon_dirs:
            gtk.icon_theme_get_default().prepend_search_path(i)
            gtk.window_set_default_icon_name("gtg")

    def _init_models(self):

        # Base models
        self.task_tree_model = TaskTreeModel(requester=self.req)
        
        # Active Tasks
        self.task_modelfilter = self.task_tree_model.filter_new()
        self.task_modelfilter.set_visible_func(self.active_task_visible_func)
        self.task_modelsort = gtk.TreeModelSort(self.task_modelfilter)
        self.task_modelsort.set_sort_func(\
            tasktree.COL_DDATE, self.dleft_sort_func)
        self.task_modelsort.set_sort_func(\
            tasktree.COL_DLEFT, self.dleft_sort_func)
        
        # Closed Tasks: dismissed and done
        self.ctask_modelfilter = self.task_tree_model.filter_new()
        self.ctask_modelfilter.set_visible_func(self.closed_task_visible_func)
        self.ctask_modelsort = gtk.TreeModelSort(self.ctask_modelfilter)
        
        # Tags
        self.tag_model = TagTreeModel(requester=self.req)
        self.tag_modelfilter = self.tag_model.filter_new()
        self.tag_modelfilter.set_visible_func(self.tag_visible_func)
        self.tag_modelsort = gtk.TreeModelSort(self.tag_modelfilter)
        self.tag_modelsort.set_sort_func(\
            tagtree.COL_ID, self.tag_sort_func)

        # Build the "all tags tag"
        self.alltag_tag = Tag("gtg-tags-all")
        self.alltag_tag.set_attribute("special","all")
        self.alltag_tag.set_attribute("label","<span weight='bold'>%s</span>"\
                                             % _("All tasks"))
        self.alltag_tag.set_attribute("icon","gtg-tags-all")
        self.alltag_tag.set_attribute("order",0)
        # Build the "without tag tag"
        self.notag_tag = Tag("gtg-tags-none")
        self.notag_tag.set_attribute("special","notag")
        self.notag_tag.set_attribute("label","<span weight='bold'>%s</span>"\
                                             % _("Tasks with no tags"))
        self.notag_tag.set_attribute("icon","gtg-tags-none")
        self.notag_tag.set_attribute("order",1)
        # Build the separator
        self.sep_tag = Tag("gtg-tags-sep")
        self.sep_tag.set_attribute("special","sep")
        self.sep_tag.set_attribute("order",2)
        # Add them to the model
        self.tag_model.add_tag(self.alltag_tag.get_name(), self.alltag_tag)
        self.tag_model.add_tag(self.notag_tag.get_name(), self.notag_tag)
        self.tag_model.add_tag(self.sep_tag.get_name(), self.sep_tag)

    def _init_widget_aliases(self):
        self.window             = self.builder.get_object("MainWindow")
        self.tagpopup           = self.builder.get_object("TagContextMenu")
        self.nonworkviewtag_checkbox     = self.builder.get_object("nonworkviewtag")
        self.taskpopup          = self.builder.get_object("TaskContextMenu")
        self.ctaskpopup = \
            self.builder.get_object("ClosedTaskContextMenu")
        self.editbutton         = self.builder.get_object("edit_b")
        self.donebutton         = self.builder.get_object("mark_as_done_b")
        self.deletebutton       = self.builder.get_object("delete_b")
        self.newtask            = self.builder.get_object("new_task_b")
        self.newsubtask         = self.builder.get_object("new_subtask_b")
        self.dismissbutton      = self.builder.get_object("dismiss")
        self.about              = self.builder.get_object("aboutdialog1")
        self.edit_mi            = self.builder.get_object("edit_mi")
        self.main_pane          = self.builder.get_object("main_pane")
        self.menu_view_workview = self.builder.get_object("view_workview")
        self.toggle_workview    = self.builder.get_object("workview_toggle")
        self.quickadd_entry     = self.builder.get_object("quickadd_field")
        self.closed_pane        = self.builder.get_object("closed_pane")
        self.toolbar            = self.builder.get_object("task_tb")
        self.quickadd_pane      = self.builder.get_object("quickadd_pane")
        self.sidebar            = self.builder.get_object("sidebar")
        self.sidebar_container  = self.builder.get_object("sidebar-scroll")
        # Tree views
        #self.tags_tv             = self.builder.get_object("tag_tview")
        # NOTES
        #self.new_note_button    = self.builder.get_object("new_note_button")
        #self.note_toggle        = self.builder.get_object("note_toggle")

    def _init_ui_widget(self):
        # The Active tasks treeview
        self.task_tv = ActiveTaskTreeView()
        self.task_tv.set_model(self.task_modelsort)
        self.main_pane.add(self.task_tv)

        # The done/dismissed taks treeview
        self.ctask_tv = ClosedTaskTreeView()
        self.ctask_tv.set_model(self.ctask_modelsort)
        self.closed_pane.add(self.ctask_tv)

        # The tags treeview
        self.tags_tv = TagTreeView()
        self.tags_tv.set_model(self.tag_modelsort)
        self.sidebar_container.add(self.tags_tv)

    def _init_toolbar_tooltips(self):
        self.donebutton.set_tooltip_text(GnomeConfig.MARK_DONE_TOOLTIP)
        self.editbutton.set_tooltip_text(GnomeConfig.EDIT_TOOLTIP)
        self.dismissbutton.set_tooltip_text(GnomeConfig.MARK_DISMISS_TOOLTIP)
        self.newtask.set_tooltip_text(GnomeConfig.NEW_TASK_TOOLTIP)
        self.newsubtask.set_tooltip_text(GnomeConfig.NEW_SUBTASK_TOOLTIP)
        self.toggle_workview.set_tooltip_text(\
            GnomeConfig.WORKVIEW_TOGGLE_TOOLTIP)

    def _init_about_dialog(self):
        gtk.about_dialog_set_url_hook(lambda dialog, url: openurl.openurl(url))
        self.about.set_website(info.URL)
        self.about.set_website_label(info.URL)
        self.about.set_version(info.VERSION)
        self.about.set_authors(info.AUTHORS)
        self.about.set_artists(info.ARTISTS)
        self.about.set_translator_credits(info.TRANSLATORS)

    def _init_signal_connections(self):

        SIGNAL_CONNECTIONS_DIC = {
#            "on_force_refresh":
#                self.on_force_refresh,
            "on_add_task":
                self.on_add_task,
            "on_add_note":
                (self.on_add_task, 'Note'),
            "on_edit_active_task":
                self.on_edit_active_task,
            "on_edit_done_task":
                self.on_edit_done_task,
#            "on_edit_note":
#                self.on_edit_note,
            "on_delete_task":
                self.on_delete_task,
            "on_add_new_tag":
                self.on_add_new_tag,
            "on_mark_as_done":
                self.on_mark_as_done,
            "on_dismiss_task":
                self.on_dismiss_task,
            "on_delete":
                self.on_delete,
            "on_move":
                self.on_move,
            "on_size_allocate":
                self.on_size_allocate,
            "gtk_main_quit":
                self.on_close,
            "on_delete_confirm":
                self.on_delete_confirm,
            "on_delete_cancel":
                lambda x: x.hide,
            "on_addtag_confirm":
                self.on_addtag_confirm,
            "on_addtag_cancel":
                lambda x: x.hide,
            "on_tag_entry_key_press_event":
                self.on_tag_entry_key_press_event,
            "on_add_subtask":
                self.on_add_subtask,
            "on_colorchooser_activate":
                self.on_colorchooser_activate,
            "on_resetcolor_activate":
                self.on_resetcolor_activate,
            "on_tagcontext_deactivate":
                self.on_tagcontext_deactivate,
            "on_workview_toggled":
                self.on_workview_toggled,
            "on_note_toggled":
                self.on_note_toggled,
            "on_view_workview_toggled":
                self.on_workview_toggled,
            "on_view_closed_toggled":
                self.on_closed_toggled,
            "on_view_sidebar_toggled":
                self.on_sidebar_toggled,
            "on_bg_color_toggled":
                self.on_bg_color_toggled,
            "on_quickadd_field_activate":
                self.on_quickadd_activate,
            "on_quickadd_button_activate":
                self.on_quickadd_activate,
            "on_view_quickadd_toggled":
                self.on_toggle_quickadd,
            "on_view_toolbar_toggled":
                self.on_toolbar_toggled,
            "on_about_clicked":
                self.on_about_clicked,
            "on_about_delete":
                self.on_about_close,
            "on_about_close":
                self.on_about_close,
            "on_nonworkviewtag_toggled":
                self.on_nonworkviewtag_toggled,
            "on_pluginmanager_activate": 
                self.on_pluginmanager_activate
        }

        self.builder.connect_signals(SIGNAL_CONNECTIONS_DIC)

        if (self.window):
            self.window.connect("destroy", gtk.main_quit)

        # Active tasks TreeView
        self.task_tv.connect('row-activated',\
            self.on_edit_active_task)
        self.task_tv.connect('button-press-event',\
            self.on_task_treeview_button_press_event)
        self.task_tv.connect('key-press-event',\
            self.on_task_treeview_key_press_event)
        self.task_tv.connect('row-expanded',\
            self.on_task_treeview_row_expanded)
        self.task_tv.connect('row-collapsed',\
            self.on_task_treeview_row_collapsed)
        
        # Closed tasks TreeView
        self.ctask_tv.connect('row-activated',\
            self.on_edit_done_task)
        self.ctask_tv.connect('button-press-event',\
            self.on_closed_task_treeview_button_press_event)
        self.ctask_tv.connect('key-press-event',\
            self.on_closed_task_treeview_key_press_event)

        # Tags TreeView
        self.tags_tv.connect('cursor-changed',\
            self.on_select_tag)
        self.tags_tv.connect('row-activated',\
            self.on_select_tag)
        self.tags_tv.connect('button-press-event',\
            self.on_tag_treeview_button_press_event)
        self.tags_tv.connect('row-expanded',\
            self.on_tag_treeview_row_expanded)
        self.tags_tv.connect('row-collapsed',\
            self.on_tag_treeview_row_collapsed)

        # Connect requester signals to TreeModels
        self.req.connect("task-added", self.on_task_added) 
        self.req.connect("task-deleted", self.on_task_deleted)
        self.req.connect("task-modified", self.on_task_modified)
        
        # Connect signals from models
        self.task_modelsort.connect("row-has-child-toggled",\
                                    self.on_task_child_toggled)
        self.tag_modelsort.connect("row-has-child-toggled",\
                                    self.on_tag_child_toggled)
        # Selection changes
        self.selection = self.task_tv.get_selection()
        self.closed_selection = self.ctask_tv.get_selection()
        self.selection.connect("changed", self.on_task_cursor_changed)
        self.closed_selection.connect("changed", self.on_taskdone_cursor_changed)
        self.req.connect("task-deleted", self.update_buttons_sensitivity)

    def _init_view_defaults(self):
        self.menu_view_workview.set_active(WORKVIEW)
        self.builder.get_object("view_sidebar").set_active(SIDEBAR)
        self.builder.get_object("view_closed").set_active(CLOSED_PANE)
        self.builder.get_object("view_quickadd").set_active(QUICKADD_PANE)
        self.builder.get_object("view_toolbar").set_active(TOOLBAR)
        self.priv["bg_color_enable"] = BG_COLOR
        # Set sorting order
        self.task_modelsort.set_sort_column_id(\
            tasktree.COL_DLEFT, gtk.SORT_ASCENDING)
        self.ctask_modelsort.set_sort_column_id(\
            tasktree.COL_CDATE, gtk.SORT_DESCENDING)
        self.tag_modelsort.set_sort_column_id(\
            tagtree.COL_ID, gtk.SORT_ASCENDING)

    def _init_accelerators(self):
        agr = gtk.AccelGroup()
        self.builder.get_object("MainWindow").add_accel_group(agr)

        view_sidebar = self.builder.get_object("view_sidebar")
        key, mod     = gtk.accelerator_parse("F9")
        view_sidebar.add_accelerator("activate", agr, key, mod,\
            gtk.ACCEL_VISIBLE)

        file_quit = self.builder.get_object("file_quit")
        key, mod  = gtk.accelerator_parse("<Control>q")
        file_quit.add_accelerator("activate", agr, key, mod, gtk.ACCEL_VISIBLE)

        edit_undo = self.builder.get_object("edit_undo")
        key, mod  = gtk.accelerator_parse("<Control>z")
        edit_undo.add_accelerator("activate", agr, key, mod, gtk.ACCEL_VISIBLE)

        edit_redo = self.builder.get_object("edit_redo")
        key, mod  = gtk.accelerator_parse("<Control>y")
        edit_redo.add_accelerator("activate", agr, key, mod, gtk.ACCEL_VISIBLE)

        new_task_mi = self.builder.get_object("new_task_mi")
        key, mod    = gtk.accelerator_parse("<Control>n")
        new_task_mi.add_accelerator("activate", agr, key, mod,\
            gtk.ACCEL_VISIBLE)

        self.new_subtask_mi = self.builder.get_object("new_subtask_mi")
        key, mod       = gtk.accelerator_parse("<Control><Shift>n")
        self.new_subtask_mi.add_accelerator("activate", agr, key, mod,\
            gtk.ACCEL_VISIBLE)

        edit_button = self.builder.get_object("edit_b")
        key, mod    = gtk.accelerator_parse("<Control>e")
        edit_button.add_accelerator("clicked", agr, key, mod,\
            gtk.ACCEL_VISIBLE)

        quickadd_field = self.builder.get_object('quickadd_field')
        key, mod = gtk.accelerator_parse('<Control>l')
        quickadd_field.add_accelerator(
            'grab-focus', agr, key, mod, gtk.ACCEL_VISIBLE)

        self.mark_done_mi = self.builder.get_object('mark_done_mi')
        key, mod = gtk.accelerator_parse('<Control>d')
        self.mark_done_mi.add_accelerator(
            'activate', agr, key, mod, gtk.ACCEL_VISIBLE)

        self.dismiss_mi = self.builder.get_object('task_dismiss')
        key, mod = gtk.accelerator_parse('<Control>i')
        self.dismiss_mi.add_accelerator(
            'activate', agr, key, mod, gtk.ACCEL_VISIBLE)

        self.delete_mi = self.builder.get_object('delete_mi')
        
        addtag_button = self.builder.get_object('tcm_addtag')
        key, mod = gtk.accelerator_parse('<Control>t')
        addtag_button.add_accelerator('activate', agr, key, mod, \
            gtk.ACCEL_VISIBLE)
        
    def _init_plugin_engine(self):
        # plugins - Init
        self.pengine = PluginEngine(GTG.PLUGIN_DIR)
        # loads the plugins in the plugin dir
        self.plugins = self.pengine.LoadPlugins()
        
        # initializes the plugin api class
        self.plugin_api = PluginAPI(window         = self.window,
                                    config         = self.config,
                                    data_dir       = GTG.DATA_DIR,
                                    builder        = self.builder,
                                    requester      = self.req,
                                    taskview       = self.task_tv,
                                    task_modelsort = self.task_modelsort,
                                    filter_cbs     = self.priv['filter_cbs'],
                                    tagpopup       = self.tagpopup,
                                    tagview        = self.tags_tv,
                                    task           = None,
                                    texteditor     = None,
                                    quick_add_cbs  = self.priv['quick_add_cbs'],
                                    browser        = self,
                                    logger         = self.logger)
        self.p_apis.append(self.plugin_api)
        
        if self.plugins:
            # checks the conf for user settings
            if "plugins" in self.config:
                if "enabled" in self.config["plugins"]:
                    plugins_enabled = self.config["plugins"]["enabled"]
                    for p in self.plugins:
                        if p['name'] in plugins_enabled:
                            p['state'] = True
                        
                if "disabled" in self.config["plugins"]:
                    plugins_disabled = self.config["plugins"]["disabled"]
                    for p in self.plugins:    
                        if p['name'] in plugins_disabled:
                            p['state'] = False
            
            # initializes and activates each plugin (that is enabled)
            self.pengine.activatePlugins(self.plugins, self.p_apis)
            
    def _init_tag_list(self):
        self.tag_list_model = gtk.ListStore(gobject.TYPE_STRING)
        self.tag_list = self.req.get_all_tags()
        for i in self.tag_list:
            self.tag_list_model.append([i.get_name()[1:]])
               
    def _init_tag_completion(self):
        #Initialize tag completion.
        self.tag_completion = gtk.EntryCompletion()
        self.tag_completion.set_model(self.tag_list_model)
        self.tag_completion.set_text_column(0)
        self.tag_completion.set_match_func(self.tag_match_func, 0)
        self.tag_completion.set_inline_completion(True)
        self.tag_completion.set_inline_selection(True)
        self.tag_completion.set_popup_single_match(False)

#    def _init_note_support(self):
#        self.notes  = EXPERIMENTAL_NOTES
#        # Hide notes if disabled
#        if not self.notes:
#            self.note_toggle.hide()
#            self.new_note_button.hide()
#        #Set the tooltip for the toolbar button
#        self.new_note_button.set_tooltip_text("Create a new note")
#        self.note_tview = self.builder.get_object("note_tview")
#        self.note_tview = gtk.TreeView()
#        self.note_tview.connect("row-activated", self.on_edit_note)
#        self.note_tview.show()
#        self.note_ts    = gtk.TreeStore(gobject.TYPE_PYOBJECT, str, str)

### HELPER FUNCTIONS ##########################################################
#
    def restore_state_from_conf(self):

        # Extract state from configuration dictionary
        if not "browser" in self.config:
            return

        if ("width" in self.config["browser"] and
            "height" in self.config["browser"]):
            width = int(self.config["browser"]["width"])
            height = int(self.config["browser"]["height"])
            self.window.resize(width, height)

        if ("x_pos" in self.config["browser"] and
            "y_pos" in self.config["browser"]):

            xpos = int(self.config["browser"]["x_pos"])
            ypos = int(self.config["browser"]["y_pos"])
            self.window.move(xpos, ypos)

        if "tag_pane" in self.config["browser"]:
            tag_pane = eval(self.config["browser"]["tag_pane"])
            if not tag_pane:
                self.builder.get_object("view_sidebar").set_active(False)
                self.sidebar.hide()
            else:
                self.builder.get_object("view_sidebar").set_active(True)
                self.sidebar.show()

        if "tag_pane_width" in self.config["browser"]:
            tag_pane_width = int(self.config["browser"]["tag_pane_width"])
            self.builder.get_object("hpaned1").set_position(tag_pane_width)

        if "closed_task_pane" in self.config["browser"]:
            closed_task_pane = eval(
                self.config["browser"]["closed_task_pane"])
            if not closed_task_pane:
                self.closed_pane.hide()
                self.builder.get_object("view_closed").set_active(False)
            else:
                self.closed_pane.show()
                self.builder.get_object("view_closed").set_active(True)

        if "ctask_pane_height" in self.config["browser"]:
            ctask_pane_height = eval(
                self.config["browser"]["ctask_pane_height"])
            self.builder.get_object("vpaned1").set_position(ctask_pane_height)

        if "toolbar" in self.config["browser"]:
            toolbar = eval(self.config["browser"]["toolbar"])
            if not toolbar:
                self.toolbar.hide()
                self.builder.get_object("view_toolbar").set_active(False)

        if "quick_add" in self.config["browser"]:
            quickadd_pane = eval(self.config["browser"]["quick_add"])
            if not quickadd_pane:
                self.quickadd_pane.hide()
                self.builder.get_object("view_quickadd").set_active(False)

        if "bg_color_enable" in self.config["browser"]:
            bgcol_enable = eval(self.config["browser"]["bg_color_enable"])
            self.priv["bg_color_enable"] = bgcol_enable
            self.builder.get_object("bgcol_enable").set_active(bgcol_enable)

        if "collapsed_tasks" in self.config["browser"]:
            self.priv["collapsed_tids"] = self.config[
                "browser"]["collapsed_tasks"]
                
        if "collapsed_tags" in self.config["browser"]:
            self.priv["collapsed_tags"] = self.config[
                "browser"]["collapsed_tags"]

        if "tasklist_sort" in self.config["browser"]:
            col_id, order = self.config["browser"]["tasklist_sort"]
            self.priv["sort_column"] = col_id
            try:
                col_id, order = int(col_id), int(order)
                self.priv["tasklist"]["sort_column"] = col_id
                if order == 0:
                    self.priv["tasklist"]["sort_order"] = gtk.SORT_ASCENDING
                if order == 1:
                    self.priv["tasklist"]["sort_order"] = gtk.SORT_DESCENDING
                self.task_modelsort.set_sort_column_id(\
                    col_id,\
                    self.priv["tasklist"]["sort_order"])
            except:
                print "Invalid configuration for sorting columns"

        if "view" in self.config["browser"]:
            view = self.config["browser"]["view"]
            if view == "workview":
                self.do_toggle_workview()
                
        if not (hasattr(self, "start_minimized") and \
                        self.start_minimized == True) and \
                        "opened_tasks" in self.config["browser"]:
            odic = self.config["browser"]["opened_tasks"]
            for t in odic:
                ted = self.open_task(t)
                #restoring position doesn't work, I don't know why
                #ted.move(odic[t][0],odic[t][1])

#        if "experimental_notes" in self.config["browser"]:
#            self.notes = eval(self.config["browser"]["experimental_notes"])
#            if self.notes:
#                self.note_toggle.show()
#                self.new_note_button.show()
#            else:
#                self.note_toggle.hide()
#                self.new_note_button.hide()

    def count_tasks_rec(self, my_task, active_tasks):
        count = 0
        for t in my_task.get_subtasks():
            if t.get_id() in active_tasks:
                if len(t.get_subtasks()) != 0:
                    count = count + 1 + self.count_tasks_rec(t, active_tasks)
                else:
                    count = count + 1
        return count

    def _count_subtask(self, model, iter):
        count = 0
        c = model.iter_children(iter)
        while c:
            count = count + 1 + self._count_subtask(model, c)
            c = model.iter_next(c)
        return count

    def do_toggle_workview(self):
        #We have to be careful here to avoid a loop of signals
        #menu_state   = self.menu_view_workview.get_active()
        #button_state = self.toggle_workview.get_active()
        #We cannot have note and workview at the same time
#        if not self.priv['workview'] and self.note_toggle.get_active():
#            self.note_toggle.set_active(False)
        #We do something only if both widget are in different state
        tobeset = not self.priv['workview']
        self.menu_view_workview.set_active(tobeset)
        self.toggle_workview.set_active(tobeset)
        self.priv['workview'] = tobeset
        self.tag_model.set_workview(self.priv['workview'])
        self.task_modelfilter.refilter()
        self.tag_modelfilter.refilter()
        self._update_window_title()

    def _update_window_title(self):
        count = self.get_n_active_tasks()
        #Set the title of the window:
        parenthesis = ""
        if count == 0:
            parenthesis = _("no active tasks")
        elif count == 1:
            parenthesis = _("1 active task")
        else:
            parenthesis = _("%s active tasks") % count
        self.window.set_title("%s - "%parenthesis + WINDOW_TITLE)

    def get_canonical_date(self, arg):
        """
        Transform "arg" in a valid yyyy-mm-dd date or return None.
        "arg" can be a yyyy-mm-dd, yyyymmdd, mmdd, today or a weekday name.
        """
        day_names_en = ["monday", "tuesday", "wednesday", "thursday",
                        "friday", "saturday", "sunday"]
        day_names = [_("monday"), _("tuesday"), _("wednesday"),
                     _("thursday"), _("friday"), _("saturday"),
                     _("sunday")]
        if re.match(r'\d{4}-\d{2}-\d{2}', arg):
            date = arg
        elif arg.isdigit():
            if len(arg) == 8:
                date = "%s-%s-%s" % (arg[:4], arg[4:6], arg[6:])
            elif len(arg) == 4:
                year = datetime.date.today().year
                date = "%i-%s-%s" % (year, arg[:2], arg[2:])
        elif arg.lower() == "today" or arg.lower() == _("today"):
            today = datetime.date.today()
            year = today.year
            month = today.month
            day = today.day
            date = "%i-%i-%i" % (year, month, day)
        elif arg.lower() == "tomorrow" or\
          arg.lower() == _("tomorrow"):
            today = datetime.date.today()
            tomorrow = today + datetime.timedelta(days=1)
            year = tomorrow.year
            month = tomorrow.month
            day = tomorrow.day
            date = "%i-%i-%i" % (year, month, day)
        elif arg.lower() in day_names_en or arg.lower() in day_names:
            today = datetime.date.today()
            today_day = today.weekday()
            if arg.lower() in day_names_en:
                arg_day = day_names_en.index(arg.lower())
            else:
                arg_day = day_names.index(arg.lower())
            if arg_day > today_day:
                delta = datetime.timedelta(days = arg_day-today_day)
            else:
                delta = datetime.timedelta(days = arg_day-today_day+7)
            next_date = today + delta
            year = next_date.year
            month = next_date.month
            day = next_date.day
            date = "%i-%i-%i" % (year, month, day)
        elif arg in ('now', 'soon', 'later'):
            date = arg
        else:
            return no_date
        return strtodate(date)

    def open_task(self, uid,thisisnew=False):
        """Open the task identified by 'uid'.

        If a Task editor is already opened for a given task, we present it.
        Else, we create a new one.
        """
        t = self.req.get_task(uid)
        tv = None
        if uid in self.opened_task:
            tv = self.opened_task[uid]
            tv.present()
        elif t:
            tv = TaskEditor(
                self.req, t, self.plugins, \
                self.on_delete_task, self.close_task, self.open_task, \
                self.get_tasktitle,taskconfig=self.task_config, \
                plugin_apis=self.p_apis,thisisnew=thisisnew,\
                clipboard = self.clipboard)
            #registering as opened
            self.opened_task[uid] = tv
        return tv

    def get_tasktitle(self, tid):
        task = self.req.get_task(tid)
        return task.get_title()

    def close_task(self, tid):
        # When an editor is closed, it should deregister itself.
        if tid in self.opened_task:
            del self.opened_task[tid]

    def is_task_visible(self, task):
        """Returns True if the task meets the criterion to be displayed
        @param  task: the task to assess
        """
        
        # Checks to see if we're working with a tag through a right click
        # menu item. If we are, we'll treat the tag that was selected
        # previous to the right click as the currently selected tag,
        # even if the cursor is somewhere else.
        if self.tag_active:
            tag_list, notag_only = self.previous_tag
        else:
            tag_list, notag_only = self.get_selected_tags()

        if len(tag_list)==1: #include child tags
            tag_list = tag_list[0].all_children()

        if not task.has_tags(tag_list=tag_list, notag_only=notag_only):
            return False
        
        #if workview is enabled
        if self.priv['workview']:
            res = True
            
            # filter tasks view callbacks
            for cb in self.priv['filter_cbs']:
                res = cb(task.get_id())
                if res == False:
                    return False
            
            #we verify that the task is started
            if not task.is_started() :
                return False
                    
            #we verify that there is no non-workview tag for this task
            for t in task.get_tags():
                if t.get_attribute("nonworkview") and t not in tag_list:
                    res = res and (not eval(t.get_attribute("nonworkview")))
            return res and task.is_workable()
        else:
            return True

    def is_lineage_visible(self, task):
        """Returns True if at least one set of tasks that compose a lineage of
        the given task can be found where all the tasks meets the criterion
        to be displayed. (i.e.: there exists a chain of tasks from root to task
        that can all be displayed)
        @param task: the task whose lineage will be assessed
        """
        res = False
        parents = task.get_parents()
        for par_tid in parents:
            par_task = self.req.get_task(par_tid)
            if par_task.has_parents():
                res = res or (self.is_task_visible(par_task) and self.is_lineage_visible(par_task))
            else:
                res = res or self.is_task_visible(par_task)
        return res

    def active_task_visible_func(self, model, iter, user_data=None):
        """Return True if the row must be displayed in the treeview.
        @param model: the model of the filtered treeview
        @param iter: the iter whose visiblity must be evaluated
        @param user_data:
        """
        task = model.get_value(iter, tasktree.COL_OBJ)
        if not task or task.get_status() != Task.STA_ACTIVE:
            return False
        if not model.iter_parent(iter):
            return self.is_task_visible(task) and not self.is_lineage_visible(task)
        return self.is_task_visible(task)
               
    def closed_task_visible_func(self, model, iter, user_data=None):
        """Return True if the row must be displayed in the treeview.
        @param model: the model of the filtered treeview
        @param iter: the iter whose visiblity must be evaluated
        @param user_data:
        """
        tag_list, notag_only = self.get_selected_tags()
        task = model.get_value(iter, tasktree.COL_OBJ)
        if len(tag_list)==1: #include child tags
            tag_list = tag_list[0].all_children()
        if not task.has_tags(tag_list=tag_list, notag_only=notag_only):
            return False
        return task.get_status() != Task.STA_ACTIVE and\
            not model.iter_parent(iter)
                  

    def tag_visible_func(self, model, iter, user_data=None):
        """Return True if the row must be displayed in the treeview.
        @param model: the model of the filtered treeview
        @param iter: the iter whose visiblity must be evaluated
        @param user_data:
        """
        tag = model.get_value(iter, tagtree.COL_OBJ)
        
        # show the tag if any children are shown
        child = model.iter_children(iter)
        while child:
            if self.tag_visible_func(model, child):
                return True
            child=model.iter_next(child)
        
        if not tag.get_attribute("special"):
            #Those two lines hide tags without tasks in the workview
            count = model.get_value(iter, tagtree.COL_COUNT)
            return count != '0'
            #the following display tags in the workview, even with 0 tasks
           # return tag.is_actively_used()
        else:
            return True

    def dleft_sort_func(self, model, iter1, iter2, user_data=None):
        order = self.task_tv.get_model().get_sort_column_id()[1]
        task1 = model.get_value(iter1, tasktree.COL_OBJ)
        task2 = model.get_value(iter2, tasktree.COL_OBJ)
        t1_dleft = task1.get_due_date()
        t2_dleft = task2.get_due_date()
        
        sort = 0
        
        def reverse_if_descending(s):
            """Make a cmp() result relative to the top instead of following 
               user-specified sort direction"""
            if order == gtk.SORT_ASCENDING:
                return s
            else:
                return -1 * s
        
        sort = cmp(t2_dleft, t1_dleft)
        
        if sort == 0:
            # Put fuzzy dates below real dates
            if isinstance(t1_dleft, FuzzyDate) and not isinstance(t2_dleft, FuzzyDate):
                sort = reverse_if_descending(1)
            elif isinstance(t2_dleft, FuzzyDate) and not isinstance(t1_dleft, FuzzyDate):
                sort = reverse_if_descending(-1)
        
        if sort == 0: # Group tasks with the same tag together for visual cleanness 
            t1_tags = task1.get_tags_name()
            t1_tags.sort()
            t2_tags = task2.get_tags_name()
            t2_tags.sort()
            sort = reverse_if_descending(cmp(t1_tags, t2_tags))
            
        if sort == 0:  # Break ties by sorting by title
            t1_title = task1.get_title()
            t2_title = task2.get_title()
            t1_title = locale.strxfrm(t1_title)
            t2_title = locale.strxfrm(t2_title)
            sort = reverse_if_descending(cmp(t1_title, t2_title))
                
        return sort

    def tag_sort_func(self, model, iter1, iter2, user_data=None):
        order = self.tags_tv.get_model().get_sort_column_id()[1]
        t1 = model.get_value(iter1, tagtree.COL_OBJ)
        t2 = model.get_value(iter2, tagtree.COL_OBJ)
        t1_sp = t1.get_attribute("special")
        t2_sp = t2.get_attribute("special")
        t1_name = locale.strxfrm(t1.get_name())
        t2_name = locale.strxfrm(t2.get_name())
        if not t1_sp and not t2_sp:
            return cmp(t1_name, t2_name)
        elif not t1_sp and t2_sp:
            if order == gtk.SORT_ASCENDING:
                return 1
            else:
                return -1
        elif t1_sp and not t2_sp:
            if order == gtk.SORT_ASCENDING:
                return -1
            else:
                return 1
        else:
            t1_order = t1.get_attribute("order")
            t2_order = t2.get_attribute("order")
            if order == gtk.SORT_ASCENDING:
                return cmp(t1_order, t2_order)
            else:
                return cmp(t2_order, t1_order)
                
    def tag_match_func(self, completion, key, iter, column):
        model = completion.get_model()
        text = model.get_value(iter, column)
        if text:
            # key is lowercase regardless of input, so text should be
            # lowercase as well, otherwise we leave out all tags beginning
            # with an uppercase letter.
            text = text.lower()
            # Exclude the special tags.
            if text == "tg-tags-all" or text == "tg-tags-sep" or \
               text =="tg-tags-none":
                return False
            # Are we typing the first letters of a tag?
            elif text.startswith(key):
                return True
            else:
                return False          
            
    def tag_list_refresh(self):
        taglist = self.req.get_all_tags()
        if not taglist == self.tag_list:
            for i in taglist:
                if i not in self.tag_list:
                    self.tag_list_model.append([i.get_name()[1:]])
            self.tag_list = taglist

### SIGNAL CALLBACKS ##########################################################
# Typically, reaction to user input & interactions with the GUI
#
    def register_filter_callback(self, cb):
        if cb not in self.priv['filter_cbs']:
            self.priv['filter_cbs'].append(cb)
        
    def unregister_filter_callback(self, cb):
        if cb in self.priv['filter_cbs']:
            self.priv['filter_cbs'].remove(cb)
        
    def on_move(self, widget, data):
        xpos, ypos = self.window.get_position()
        self.priv["window_xpos"] = xpos
        self.priv["window_ypos"] = ypos

    def on_size_allocate(self, widget, data):
        width, height = self.window.get_size()
        self.priv["window_width"]  = width
        self.priv["window_height"] = height

    def on_delete(self, widget, user_data):
        # Cleanup collapsed row list
        for tid in self.priv["collapsed_tids"]:
            if not self.req.has_task(tid):
                self.priv["collapsed_tids"].remove(tid)

        # Get configuration values
        tag_sidebar        = self.sidebar.get_property("visible")
        tag_sidebar_width  = self.builder.get_object("hpaned1").get_position()
        closed_pane        = self.closed_pane.get_property("visible")
        quickadd_pane      = self.quickadd_pane.get_property("visible")
        toolbar            = self.toolbar.get_property("visible")
        #task_tv_sort_id    = self.task_ts.get_sort_column_id()
        sort_column, sort_order = self.task_modelsort.get_sort_column_id()
        closed_pane_height = self.builder.get_object("vpaned1").get_position()

        if self.priv['workview']:
            view = "workview"
        else:
            view = "default"
            
        # plugins are deactivated
        if self.plugins:
            self.pengine.deactivatePlugins(self.plugins, self.p_apis)
            
        #save opened tasks and their positions.
        open_task = []
        for otid in self.opened_task.keys():     
            open_task.append(otid)
            self.opened_task[otid].close()

        # Populate configuration dictionary
        self.config["browser"] = {
            'width':
                self.priv["window_width"],
            'height':
                self.priv["window_height"],
            'x_pos':
                self.priv["window_xpos"],
            'y_pos':
                self.priv["window_ypos"],
            'bg_color_enable':
                self.priv["bg_color_enable"],
            'collapsed_tasks':
                self.priv["collapsed_tids"],
            'collapsed_tags':
                self.priv["collapsed_tags"],
            'tag_pane':
                tag_sidebar,
            'tag_pane_width':
                tag_sidebar_width,
            'closed_task_pane':
                closed_pane,
            'ctask_pane_height':
                closed_pane_height,
            'toolbar':
                toolbar,
            'quick_add':
                quickadd_pane,
            'view':
                view,
            'opened_tasks':
                open_task,
            }
        if   sort_column is not None and sort_order == gtk.SORT_ASCENDING:
            self.config["browser"]["tasklist_sort"]  = [sort_column, 0]
        elif sort_column is not None and sort_order == gtk.SORT_DESCENDING:
            self.config["browser"]["tasklist_sort"]  = [sort_column, 1]
        self.config["browser"]["view"] = view
#        if self.notes:
#            self.config["browser"]["experimental_notes"] = True
        
        # adds the plugin settings to the conf
        if self.plugins:
            self.config["plugins"] = {}
            self.config["plugins"]["disabled"] =\
                self.pengine.disabledPlugins(self.plugins)
            self.config["plugins"]["enabled"] =\
                self.pengine.enabledPlugins(self.plugins)

    def on_force_refresh(self, widget):
        if self.refresh_lock.acquire(False):
            gobject.idle_add(self.general_refresh)

    def on_about_clicked(self, widget):
        self.about.show()

    def on_about_close(self, widget, response):
        self.about.hide()
        return True

    def on_color_changed(self, widget):
        gtkcolor = widget.get_current_color()
        strcolor = gtk.color_selection_palette_to_string([gtkcolor])
        tags, notag_only = self.get_selected_tags()
        for t in tags:
            t.set_attribute("color", strcolor)
        self.task_tv.refresh()
        self.tags_tv.refresh()

    def on_colorchooser_activate(self, widget):
        #TODO: Color chooser should be refactorized in its own class. Well, in
        #fact we should have a TagPropertiesEditor (like for project) Also,
        #color change should be immediate. There's no reason for a Ok/Cancel
        self.set_target_cursor()
        dialog = gtk.ColorSelectionDialog('Choose color')
        colorsel = dialog.colorsel
        colorsel.connect("color_changed", self.on_color_changed)

        # Get previous color
        tags, notag_only = self.get_selected_tags()
        init_color = None
        if len(tags) == 1:
            color = tags[0].get_attribute("color")
            if color != None:
                colorspec = gtk.gdk.color_parse(color)
                colorsel.set_previous_color(colorspec)
                colorsel.set_current_color(colorspec)
                init_color = colorsel.get_current_color()
        response = dialog.run()
        # Check response and set color if required
        if response != gtk.RESPONSE_OK and init_color:
            strcolor = gtk.color_selection_palette_to_string([init_color])
            tags, notag_only = self.get_selected_tags()
            for t in tags:
                t.set_attribute("color", strcolor)
        self.reset_cursor()
        self.task_tv.refresh()
        dialog.destroy()
        
    def on_resetcolor_activate(self, widget):
        self.set_target_cursor()
        tags, notag_only = self.get_selected_tags()
        for t in tags:
            t.del_attribute("color")
        self.reset_cursor()
        self.task_tv.refresh()
        self.tags_tv.refresh()
        
    def on_tagcontext_deactivate(self, menushell):
        self.reset_cursor()

    def on_workview_toggled(self, widget):
        self.do_toggle_workview()

    def on_sidebar_toggled(self, widget):
        view_sidebar = self.builder.get_object("view_sidebar")
        if self.sidebar.get_property("visible"):
            view_sidebar.set_active(False)
            self.sidebar.hide()
        else:
            view_sidebar.set_active(True)
            self.sidebar.show()

    def on_note_toggled(self, widget):
        self.priv['noteview'] = not self.priv['noteview']
        workview_state = self.toggle_workview.get_active()
        if workview_state:
            self.toggle_workview.set_active(False)
        #self.do_refresh()

    def on_closed_toggled(self, widget):
        if widget.get_active():
            self.closed_pane.show()
        else:
            self.closed_pane.hide()

    def on_bg_color_toggled(self, widget):
        if widget.get_active():
            self.priv["bg_color_enable"] = True
            self.task_tv.set_bg_color(True)
            self.ctask_tv.set_bg_color(True)
        else:
            self.priv["bg_color_enable"] = False
            self.task_tv.set_bg_color(False)
            self.ctask_tv.set_bg_color(False)
        self.task_tv.refresh()
        self.ctask_tv.refresh()

    def on_toolbar_toggled(self, widget):
        if widget.get_active():
            self.toolbar.show()
        else:
            self.toolbar.hide()

    def on_toggle_quickadd(self, widget):
        if widget.get_active():
            self.quickadd_pane.show()
        else:
            self.quickadd_pane.hide()

    def on_task_child_toggled(self, model, path, iter):
        tid = model.get_value(iter, tasktree.COL_TID)
        if tid not in self.priv.get("collapsed_tids", []):
            self.task_tv.expand_row(path, False)
        else:
            self.task_tv.collapse_row(path)
            
    def on_task_treeview_row_expanded(self, treeview, iter, path):
        tid = treeview.get_model().get_value(iter, tasktree.COL_TID)
        if tid in self.priv["collapsed_tids"]:
            self.priv["collapsed_tids"].remove(tid)
        
    def on_task_treeview_row_collapsed(self, treeview, iter, path):
        tid = treeview.get_model().get_value(iter, tasktree.COL_TID)
        if tid not in self.priv["collapsed_tids"]:
            self.priv["collapsed_tids"].append(tid)
            
    
    def on_tag_child_toggled(self, model, path, iter):
        tag = model.get_value(iter, tagtree.COL_ID)
        if tag not in self.priv.get("collapsed_tags", []):
            self.tags_tv.expand_row(path, False)
        else:
            self.tags_tv.collapse_row(path)
            
    def on_tag_treeview_row_expanded(self, treeview, iter, path):
        tag = treeview.get_model().get_value(iter, tagtree.COL_ID)
        if tag in self.priv["collapsed_tags"]:
            self.priv["collapsed_tags"].remove(tag)
        
    def on_tag_treeview_row_collapsed(self, treeview, iter, path):
        tag = treeview.get_model().get_value(iter, tagtree.COL_ID)
        if tag not in self.priv["collapsed_tags"]:
            self.priv["collapsed_tags"].append(tag)
        
   

    def on_quickadd_activate(self, widget):
        text = self.quickadd_entry.get_text()
        due_date = no_date
        defer_date = no_date
        if text:
            tags, notagonly = self.get_selected_tags()
            # Get tags in the title
            #NOTE: the ?: tells regexp that the first one is 
            # a non-capturing group, so it must not be returned
            # to findall. http://www.amk.ca/python/howto/regex/regex.html
            # ~~~~Invernizzi
            for match in re.findall(r'(?:^|[\s])(@\w+)', text):
                tags.append(GTG.core.tagstore.Tag(match))
                # Remove the @
                #text =text.replace(match,match[1:],1)
            # Get attributes
            regexp = r'([\s]*)([\w-]+):([^\s]+)'
            for spaces, attribute, args in re.findall(regexp, text):
                valid_attribute = True
                if attribute.lower() in ["tags", "tag"] or \
                   attribute.lower() in [_("tags"), _("tag")]:
                    for tag in args.split(","):
                        if not tag.startswith("@") :
                            tag = "@"+tag
                        tags.append(GTG.core.tagstore.Tag(tag))
                elif attribute.lower() == "defer" or \
                     attribute.lower() == _("defer"):
                    defer_date = self.get_canonical_date(args)
                    if not defer_date:
                        valid_attribute = False
                elif attribute.lower() == "due" or \
                     attribute.lower() == _("due"):
                    due_date = self.get_canonical_date(args)
                    if not due_date:
                        valid_attribute = False
                else:
                    # attribute is unknown
                    valid_attribute = False
                if valid_attribute:
                    # if the command is valid we have to remove it
                    # from the task title
                    text = \
                        text.replace("%s%s:%s" % (spaces, attribute, args), "")
            # Create the new task
            task = self.req.new_task(tags=tags, newtask=True)
            if text != "":
                task.set_title(text)
                task.set_to_keep()
            task.set_due_date(due_date)
            task.set_start_date(defer_date)
            id_toselect = task.get_id()
            #############
            self.quickadd_entry.set_text('')
            # Refresh the treeview
            #self.do_refresh(toselect=id_toselect)
            for f in self.priv['quick_add_cbs']:
                f(task)

    def on_tag_treeview_button_press_event(self, treeview, event):
        if event.button == 3:
            x = int(event.x)
            y = int(event.y)
            time = event.time
            pthinfo = treeview.get_path_at_pos(x, y)
            if pthinfo is not None:
                path, col, cellx, celly = pthinfo #pylint: disable-msg=W0612
                treeview.grab_focus()
                # The location we want the cursor to return to 
                # after we're done.
                self.previous_cursor = treeview.get_cursor()
                # For use in is_task_visible
                self.previous_tag = self.get_selected_tags()
                # Let's us know that we're working on a tag.
                self.tag_active = True

                # This location is stored in case we need to work with it
                # later on.
                self.target_cursor = path, col
                treeview.set_cursor(path, col, 0)
                selected_tags = self.get_selected_tags()[0]
                if len(selected_tags) > 0:
                    # Then we are looking at single, normal tag rather than
                    # the special 'All tags' or 'Tasks without tags'. We only
                    # want to popup the menu for normal tags.

                    display_in_workview_item = self.tagpopup.get_children()[2]
                    selected_tag = selected_tags[0]
                    nonworkview = selected_tag.get_attribute("nonworkview")
                    # We must invert because the tagstore has "True" for tasks
                    # that are *not* in workview, and the checkbox is set if
                    # the tag *is* shown in the workview.
                    if nonworkview == "True":
                        shown = False
                    else:
                        shown = True
                    # HACK: CheckMenuItem.set_active() emits a toggled() when 
                    # switching between True and False, which will reset 
                    # the cursor. Using self.dont_reset to work around that.
                    # Calling set_target_cursor after set_active() is another
                    # option, but there's noticeable amount of lag when right
                    # clicking tags that way.
                    self.dont_reset = True
                    display_in_workview_item.set_active(shown)
                    self.dont_reset = False
                    self.tagpopup.popup(None, None, None, event.button, time)
                else:
                    self.reset_cursor()
            return 1

    def on_nonworkviewtag_toggled(self, widget):
        self.set_target_cursor()
        tags = self.get_selected_tags()[0]
        nonworkview_item = self.nonworkviewtag_checkbox
        #We must inverse because the tagstore has True
        #for tasks that are not in workview (and also convert to string)
        toset = str(not nonworkview_item.get_active())
        if len(tags) > 0:
            tags[0].set_attribute("nonworkview", toset)
        if self.priv['workview']:
            self.task_modelfilter.refilter()
            self.tag_modelfilter.refilter()
        if not self.dont_reset:
            self.reset_cursor()

    def on_task_treeview_button_press_event(self, treeview, event):
        if event.button == 3:
            x = int(event.x)
            y = int(event.y)
            time = event.time
            pthinfo = treeview.get_path_at_pos(x, y)
            if pthinfo is not None:
                if treeview.get_selection().count_selected_rows() <= 0:
                    path, col, cellx, celly = pthinfo
                    treeview.set_cursor(path, col, 0)
                treeview.grab_focus()
                self.taskpopup.popup(None, None, None, event.button, time)
            return 1

    def on_task_treeview_key_press_event(self, treeview, event):
        if gtk.gdk.keyval_name(event.keyval) == "Delete":
            self.on_delete_task()

    def on_closed_task_treeview_button_press_event(self, treeview, event):
        if event.button == 3:
            x = int(event.x)
            y = int(event.y)
            time = event.time
            pthinfo = treeview.get_path_at_pos(x, y)
            if pthinfo is not None:
                path, col, cellx, celly = pthinfo
                treeview.grab_focus()
                treeview.set_cursor(path, col, 0)
                self.ctaskpopup.popup(None, None, None, event.button, time)
            return 1

    def on_closed_task_treeview_key_press_event(self, treeview, event):
        if gtk.gdk.keyval_name(event.keyval) == "Delete":
            self.on_delete_task()

    def on_add_task(self, widget, status=None):
        tags, notagonly = self.get_selected_tags()
        task = self.req.new_task(tags=tags, newtask=True)
        uid = task.get_id()
        if status:
            task.set_status(status)
        self.open_task(uid,thisisnew=True)

    def on_add_subtask(self, widget):
        uid = self.get_selected_task()
        if uid:
            zetask = self.req.get_task(uid)
            tags   = zetask.get_tags()
            task   = self.req.new_task(tags=tags, newtask=True)
            task.add_parent(uid)
            zetask.add_subtask(task.get_id())
            self.open_task(task.get_id(),thisisnew=True)
            #self.do_refresh()

    def on_edit_active_task(self, widget, row=None, col=None):
        tid = self.get_selected_task()
        if tid:
            self.open_task(tid)

    def on_edit_done_task(self, widget, row=None, col=None):
        tid = self.get_selected_task(self.ctask_tv)
        if tid:
            self.open_task(tid)

#    def on_edit_note(self, widget, row=None, col=None):
#        tid = self.get_selected_task(self.note_tview)
#        if tid:
#            self.open_task(tid)

    def on_delete_confirm(self, widget):
        """if we pass a tid as a parameter, we delete directly
        otherwise, we will look which tid is selected"""
        for tid in self.tids_todelete:
            self.req.delete_task(tid)
            if tid in self.opened_task:
                self.opened_task[tid].close()
        self.tids_todelete = None
        if self.refresh_lock.acquire(False):
            gobject.idle_add(self.general_refresh)

    def on_delete_task(self, widget=None, tid=None):
        #If we don't have a parameter, then take the selection in the treeview
        if not tid:
            #tid_to_delete is a [project,task] tuple
            self.tids_todelete = self.get_selected_tasks()
        else:
            self.tids_todelete = [tid]
        #We must at least have something to delete !
        if len(self.tids_todelete) > 0:
            label = self.builder.get_object("label1") 
            label_text = label.get_text()
            label_text = label_text[0:label_text.find(":") + 1]
            # I find the tasks that are going to be deleted
            tasks = []
            for tid in self.tids_todelete:
                def recursive_list_tasks(task_list, root):
                    """Populate a list of all the subtasks and 
                       their children, recursively"""
                    if root not in task_list:
                        task_list.append(root)
                        for i in root.get_subtasks():
                            recursive_list_tasks(task_list, i)
                task = self.req.get_task(tid)
                recursive_list_tasks(tasks, task)
            titles_list = [task.get_title() for task in tasks]
            titles = reduce (lambda x, y: x + "\n - " + y, titles_list)
            label.set_text("%s %s" % (label_text, "\n - " + titles))
            delete_dialog = self.builder.get_object("confirm_delete")
            delete_dialog.run()
            delete_dialog.hide()
            #has the task been deleted ?
            return not self.tids_todelete
        else:
            return False
    
    def on_add_new_tag(self, widget=None, tid=None, tryagain = False):
        if not tid:
            self.tids_to_addtag = self.get_selected_tasks()
        else:
            self.tids_to_addtag = [tid]

        if not self.tids_to_addtag == [None]:
            tag_entry = self.builder.get_object("tag_entry")
            apply_to_subtasks = self.builder.get_object("apply_to_subtasks")
            # We don't want to reset the text entry and checkbox if we got
            # sent back here after a warning.
            if not tryagain:
                tag_entry.set_text("NewTag")
                apply_to_subtasks.set_active(False)
                tag_entry.set_completion(self.tag_completion)
            tag_entry.grab_focus()
            addtag_dialog = self.builder.get_object("TaskAddTag")
            addtag_dialog.run()
            addtag_dialog.hide()
            self.tids_to_addtag = None            
        else:
            return False
    
    def on_addtag_confirm(self, widget):
        tag_entry = self.builder.get_object("tag_entry")
        addtag_dialog = self.builder.get_object("TaskAddTag")
        apply_to_subtasks = self.builder.get_object("apply_to_subtasks")
        addtag_error = False
        entry_text = tag_entry.get_text()
        entry_text = [entry_text.strip()]
        # Set up a warning message if the user leaves the text entry empty.
        if not entry_text[0]:
            error_message = "Please enter a tag name."
            addtag_error = True
 
        new_tags = []
        if "," in entry_text[0]:
            entry_text = entry_text[0].split(",")
        # Remove extraneous whitespace, make sure none of the tags contain
        # spaces, and, finally, place a "@" symbol in front of the tagname.
        for tagname in entry_text:
            tagname = tagname.strip()
            if not addtag_error:
                if " " in tagname:
                    error_message = "Tag name must not contain spaces."
                    addtag_error = True
                    break
            new_tags.append("@" + tagname)
        # If we ran into a problem earlier, let us know, and then
        # let us try again.
        if addtag_error:
            error_dialog = gtk.MessageDialog(None, 0, gtk.MESSAGE_WARNING, \
                                            gtk.BUTTONS_OK, error_message)
            if error_dialog.run():
                error_dialog.destroy()
                self.on_add_new_tag(tryagain = True)
                return
        # If the checkbox is checked, add all the subtasks to the list of
        # tasks to add.
        if apply_to_subtasks.get_active():
            for tid in self.tids_to_addtag:
                task = self.req.get_task(tid)
                for i in task.get_self_and_all_subtasks():
                    taskid = i.get_id()
                    if taskid not in self.tids_to_addtag: 
                        self.tids_to_addtag.append(taskid)        
        
        for tid in self.tids_to_addtag:
            task = self.req.get_task(tid)
            for new_tag in new_tags:
                task.add_tag(new_tag)
            task.sync()
      
    def on_tag_entry_key_press_event(self, widget, event):
        if gtk.gdk.keyval_name(event.keyval) == "Return":
            self.on_addtag_confirm()
    
    def on_mark_as_done(self, widget):
        task_to_scroll_to = None
        tasks_uid = filter(lambda uid: uid != None, self.get_selected_tasks())
        if len(tasks_uid) == 0:
            return
        tasks = [self.req.get_task(uid) for uid in tasks_uid]
        tasks_status = [task.get_status() for task in tasks]
        for uid, task, status in zip(tasks_uid, tasks, tasks_status):
            if status == Task.STA_DONE:
                task.set_status(Task.STA_ACTIVE)
            else:
                task.set_status(Task.STA_DONE)
                task_to_scroll_to = uid
        if task_to_scroll_to != None:
            gobject.idle_add(self.ctask_tv.scroll_to_task, task_to_scroll_to)
        if self.refresh_lock.acquire(False):
            gobject.idle_add(self.general_refresh)

    def on_dismiss_task(self, widget):
        task_to_scroll_to = None
        tasks_uid = filter(lambda uid: uid != None, self.get_selected_tasks())
        if len(tasks_uid) == 0:
            return
        tasks = [self.req.get_task(uid) for uid in tasks_uid]
        tasks_status = [task.get_status() for task in tasks]
        for uid, task, status in zip(tasks_uid, tasks, tasks_status):
            if status == Task.STA_DISMISSED:
                task.set_status(Task.STA_ACTIVE)
            else:
                task.set_status(Task.STA_DISMISSED)
                task_to_scroll_to = uid
        if task_to_scroll_to != None:
            gobject.idle_add(self.ctask_tv.scroll_to_task, task_to_scroll_to)
        if self.refresh_lock.acquire(False):
            gobject.idle_add(self.general_refresh)
    
    def on_select_tag(self, widget, row=None, col=None):
        #When you clic on a tag, you want to unselect the tasks
        self.task_tv.get_selection().unselect_all()
        self.ctask_tv.get_selection().unselect_all()
        self.task_modelfilter.refilter()
        self.ctask_modelfilter.refilter()
        self._update_window_title()

    def on_taskdone_cursor_changed(self, selection=None):
        """Called when selection changes in closed task view.

        Changes the way the selected task is displayed.
        """
        settings_done = {"label":     GnomeConfig.MARK_DONE,
                         "tooltip":   GnomeConfig.MARK_DONE_TOOLTIP,
                         "icon-name": "gtg-task-done"}
        settings_undone = {"label":     GnomeConfig.MARK_UNDONE,
                           "tooltip":   GnomeConfig.MARK_UNDONE_TOOLTIP,
                           "icon-name": "gtg-task-undone"}
        settings_dismiss = {"label":     GnomeConfig.MARK_DISMISS,
                           "tooltip":   GnomeConfig.MARK_DISMISS_TOOLTIP,
                           "icon-name": "gtg-task-dismiss"}
        settings_undismiss = {"label":     GnomeConfig.MARK_UNDISMISS,
                              "tooltip":   GnomeConfig.MARK_UNDISMISS_TOOLTIP,
                              "icon-name": "gtg-task-undismiss"}

        def update_button(button, settings): 
            button.set_icon_name(settings["icon-name"])
            button.set_label(settings["label"])
            
        def update_menu_item(menu_item, settings): 
            image = gtk.image_new_from_icon_name(settings["icon-name"], 16)
            image.set_pixel_size(16)
            image.show()
            menu_item.set_image(image)
            menu_item.set_label(settings["label"])

        #We unselect all in the active task view
        #Only if something is selected in the closed task list
        #And we change the status of the Done/dismiss button
        update_button(self.donebutton, settings_done)
        update_menu_item(self.mark_done_mi, settings_done)
        update_button(self.dismissbutton, settings_dismiss)
        update_menu_item(self.dismiss_mi, settings_dismiss)
        if selection.count_selected_rows() > 0:
            tid = self.get_selected_task(self.ctask_tv)
            task = self.req.get_task(tid)
            self.task_tv.get_selection().unselect_all()
#            self.note_tview.get_selection().unselect_all()
            if task.get_status() == "Dismiss":
                self.builder.get_object(
                    "ctcm_mark_as_not_done").set_sensitive(False)
                self.builder.get_object("ctcm_undismiss").set_sensitive(True)
                update_button(self.dismissbutton, settings_undismiss)
                update_menu_item(self.dismiss_mi, settings_undismiss)
            else:
                self.builder.get_object(
                    "ctcm_mark_as_not_done").set_sensitive(True)
                self.builder.get_object(
                    "ctcm_undismiss").set_sensitive(False)
                update_button(self.donebutton, settings_undone)
                update_menu_item(self.mark_done_mi, settings_undone)
        self.update_buttons_sensitivity()

    def on_task_cursor_changed(self, selection=None):
        """Called when selection changes in the active task view.

        Changes the way the selected task is displayed.
        """
        #We unselect all in the closed task view
        #Only if something is selected in the active task list
        self.donebutton.set_icon_name("gtg-task-done")
        self.dismissbutton.set_icon_name("gtg-task-dismiss")
        if selection.count_selected_rows() > 0:
            self.ctask_tv.get_selection().unselect_all()
#            self.note_tview.get_selection().unselect_all()
            self.donebutton.set_label(GnomeConfig.MARK_DONE)
            self.donebutton.set_tooltip_text(GnomeConfig.MARK_DONE_TOOLTIP)
            self.dismissbutton.set_label(GnomeConfig.MARK_DISMISS)
        self.update_buttons_sensitivity()

#    def on_note_cursor_changed(self, selection=None):
#        #We unselect all in the closed task view
#        #Only if something is selected in the active task list
#        if selection.count_selected_rows() > 0:
#            self.ctask_tv.get_selection().unselect_all()
#            self.task_tv.get_selection().unselect_all()
    
    def on_pluginmanager_activate(self, widget):
        if self.pm:
            self.pm.present()
        else:
            self.pm = PluginManager(self.window, self.plugins, self.pengine, self.p_apis)

    def on_close(self, widget=None):
        """Closing the window."""
        #Saving is now done in main.py
        self.on_delete(None, None)
        gtk.main_quit()

    def on_task_added(self, sender, tid):
        if self.logger:
            self.logger.debug("Add task with ID: %s" % tid)
        self.task_tree_model.add_task(tid)
        #no need to do more as task_modified will be called anyway
        
    def on_task_deleted(self, sender, tid):
        if self.logger:
            self.logger.debug("Delete task with ID: %s" % tid)
        self.task_tree_model.remove_task(tid)
        self.tags_tv.refresh()
        self._update_window_title()
        #if the modified task is active, we have to refresh everything
        #to avoid some odd stuffs when loading
        if self.refresh_lock.acquire(False):
            gobject.idle_add(self.general_refresh)
                        
    def on_task_modified(self, sender, tid):
        if self.logger:
            self.logger.debug("Modify task with ID: %s" % tid)
        self.task_tree_model.update_task(tid)
        if self.task_tree_model.remove_task(tid):
            self.task_tree_model.add_task(tid)
        self.tag_model.update_tags_for_task(tid)
        self.tags_tv.refresh()
        #We also refresh the opened windows for that tasks,
        #his children and his parents
        #It might be faster to refresh every opened editor
        tlist = [tid]
        task = self.req.get_task(tid)
        tlist += task.get_parents()
        tlist += task.get_subtask_tids()
        for uid in tlist:
            if self.opened_task.has_key(uid):
                self.opened_task[uid].refresh_editor(refreshtext=True)
        #if the modified task is active, we have to refresh everything
        #to avoid some odd stuffs when loading
        if task.get_status() == "Active" :
            if self.refresh_lock.acquire(False):
                gobject.idle_add(self.general_refresh)

    #using dummy parameters that are given by the signal
    def update_buttons_sensitivity(self,a=None,b=None,c=None):
        enable = self.selection.count_selected_rows() + \
           self.closed_selection.count_selected_rows() > 0
        self.edit_mi.set_sensitive(enable)
        self.new_subtask_mi.set_sensitive(enable)
        self.mark_done_mi.set_sensitive(enable)
        self.dismiss_mi.set_sensitive(enable)
        self.delete_mi.set_sensitive(enable)
        self.donebutton.set_sensitive(enable)
        self.dismissbutton.set_sensitive(enable)
        self.deletebutton.set_sensitive(enable)

    def general_refresh(self):
        if self.logger:
            self.logger.debug("Trigger refresh on taskbrowser.")
        self.tag_modelfilter.refilter()
        self.task_modelfilter.refilter()
#        self.tags_tv.refresh()
        self._update_window_title()
        self.refresh_lock.release()
        self.tag_list_refresh()

### PUBLIC METHODS ############################################################
#
    def get_selected_task(self, tv=None):
        """Returns the'uid' of the selected task, if any.
           If multiple tasks are selected, returns only the first and 
           takes care of selecting only that (unselecting the others)

        :param tv: The tree view to find the selected task in. Defaults to
            the task_tview.
        """
        if not tv:
            tview = self.task_tv
            selection = tview.get_selection()
            #If we don't have anything and no tview specified
            #Let's have a look in the closed task view
            if selection and selection.count_selected_rows() <= 0 and not tv:
                tview = self.ctask_tv
                selection = tview.get_selection()
            if selection.count_selected_rows() <= 0:
                return None
            else:
                model, paths = selection.get_selected_rows()
                if len(paths) >0 :
                    selection.unselect_all()
                    selection.select_path(paths[0])

        ids = self.get_selected_tasks(tv)
        if ids != None:
            return ids[0]
        else:
            return None

    def get_selected_tasks(self, tv=None):
        """Returns a list of 'uids' of the selected tasks, and the corresponding
           iters

        :param tv: The tree view to find the selected task in. Defaults to
            the task_tview.
        """
        if not tv:
            tview = self.task_tv
        else:
            tview = tv
        # Get the selection in the gtk.TreeView
        selection = tview.get_selection()
        #If we don't have anything and no tview specified
        #Let's have a look in the closed task view
        if selection and selection.count_selected_rows() <= 0 and not tv:
            tview = self.ctask_tv
            selection = tview.get_selection()
        #Then in the notes pane
#        if selection and selection.count_selected_rows() <= 0 and not tv:
#            tview = self.note_tview
#            selection = tview.get_selection()
        # Get the selection iter
        if selection.count_selected_rows() <= 0:
            ids = [None]
        else:
            model, paths = selection.get_selected_rows()
            iters = [model.get_iter(path) for path in paths]
            ts  = tview.get_model()
            ids = [ts.get_value(iter, tasktree.COL_TID) for iter in iters]
        return ids

    def get_selected_tags(self):
        t_selected = self.tags_tv.get_selection()
        model      = self.tags_tv.get_model()
        t_iter = None
        if t_selected:
            tmodel, t_iter = t_selected.get_selected()
        notag_only = False
        tag = []
        if t_iter:
            selected = model.get_value(t_iter, tagtree.COL_OBJ)
            special  = selected.get_attribute("special")
            if special == "all":
                tag = []
                selected = None
            #notag means we want to display only tasks without any tag
            if special == "notag":
                notag_only = True
            if not notag_only and selected:
                tag.append(selected)
        #If no selection, we display all
        return tag, notag_only

    def get_n_active_tasks(self):
        count = 0
        model = self.task_modelsort
        c = model.get_iter_first()
        while c:
            count = count + 1 + self._count_subtask(model, c)
            c     = model.iter_next(c)
        return count
    
    def reset_cursor(self):
        """ Returns the cursor to the tag that was selected prior
            to any right click action. Should be used whenever we're done
            working with any tag through a right click menu action.
            """
        if self.tag_active:
            self.tag_active = False
            path, col = self.previous_cursor
            self.tags_tv.set_cursor(path, col, 0)
                
    def set_target_cursor(self):
        """ Selects the last tag to be right clicked. 
        
            We need this because the context menu will deactivate
            (and in turn, call reset_cursor()) before, for example, the color
            picker dialog begins. Should be used at the beginning of any tag
            editing function to remind the user which tag they're working with.
            """
        if not self.tag_active:
            self.tag_active = True
            path, col = self.target_cursor
            self.tags_tv.set_cursor(path, col, 0)

### MAIN ######################################################################
#
    def main(self):

        # Here we will define the main TaskList interface
        gobject.threads_init()

        #note_selection = self.note_tview.get_selection()
        #note_selection.connect("changed", self.on_note_cursor_changed)

        # Restore state from config
        self.restore_state_from_conf()
        # Start minimized if the notification area plugin says so
        if hasattr(self, "start_minimized") and self.start_minimized == True:
            self.window.realize()
        else:
            self.window.show()
        gtk.main()
        return 0<|MERGE_RESOLUTION|>--- conflicted
+++ resolved
@@ -148,13 +148,12 @@
         #Shared clipboard
         self.clipboard = clipboard.TaskClipboard(self.req)
         
-<<<<<<< HEAD
+
         self.tag_active = False
-=======
+
         #Autocompletion for Tags
         self._init_tag_list()
         self._init_tag_completion()
->>>>>>> 0fcffeac
 
 ### INIT HELPER FUNCTIONS #####################################################
 #
