# -*- coding: utf-8 -*-
# Copyright (c) 2009 - Paulo Cabido <paulo.cabido@gmail.com>
#
# This program is free software: you can redistribute it and/or modify it under
# the terms of the GNU General Public License as published by the Free Software
# Foundation, either version 3 of the License, or (at your option) any later
# version.
#
# This program is distributed in the hope that it will be useful, but WITHOUT
# ANY WARRANTY; without even the implied warranty of MERCHANTABILITY or FITNESS
# FOR A PARTICULAR PURPOSE. See the GNU General Public License for more
# details.
#
# You should have received a copy of the GNU General Public License along with
# this program.  If not, see <http://www.gnu.org/licenses/>.

from gi.repository import Clutter
import champlain


class MarkerLayer(champlain.Layer):

    def __init__(self):
        champlain.Layer.__init__(self)
        # a marker can also be set in RGB with ints
        self.gray = Clutter.Color(51, 51, 51)

<<<<<<< HEAD
        #RGBA
        self.white = Clutter.Color(0xff, 0xff, 0xff, 0xff)
        self.black = Clutter.Color(0x00, 0x00, 0x00, 0xff)
=======
        # RGBA
        self.white = clutter.Color(0xff, 0xff, 0xff, 0xff)
        self.black = clutter.Color(0x00, 0x00, 0x00, 0xff)
>>>>>>> d21da10d

        self.hide()

    def add_marker(self, text, latitude, longitude, bg_color=None,
                   text_color=None, font="Airmole 8"):
        if not text_color:
            text_color = self.white

        if not bg_color:
            bg_color = self.gray

        marker = champlain.marker_new_with_text(text, font, text_color,
                                                bg_color)

        # marker.set_position(38.575935, -7.921326)
        if latitude and longitude:
            marker.set_position(latitude, longitude)
        self.add(marker)
        return marker<|MERGE_RESOLUTION|>--- conflicted
+++ resolved
@@ -25,15 +25,9 @@
         # a marker can also be set in RGB with ints
         self.gray = Clutter.Color(51, 51, 51)
 
-<<<<<<< HEAD
-        #RGBA
+        # RGBA
         self.white = Clutter.Color(0xff, 0xff, 0xff, 0xff)
         self.black = Clutter.Color(0x00, 0x00, 0x00, 0xff)
-=======
-        # RGBA
-        self.white = clutter.Color(0xff, 0xff, 0xff, 0xff)
-        self.black = clutter.Color(0x00, 0x00, 0x00, 0xff)
->>>>>>> d21da10d
 
         self.hide()
 
