--- conflicted
+++ resolved
@@ -30,11 +30,7 @@
     of this class
     '''
 
-<<<<<<< HEAD
-    #error codes to send along with the BACKEND_FAILED signal
-=======
     # error codes to send along with the BACKEND_FAILED signal
->>>>>>> d21da10d
     ERRNO_AUTHENTICATION = "authentication failed"
     ERRNO_NETWORK = "network is down"
     ERRNO_DBUS = "DBus interface cannot be connected"
@@ -66,12 +62,7 @@
     return (GObject.SignalFlags.RUN_FIRST, None, args)
 
 
-<<<<<<< HEAD
-
 class _BackendSignalsGObject(GObject.GObject):
-=======
-class _BackendSignalsGObject(gobject.GObject):
->>>>>>> d21da10d
 
     # signal name constants
     BACKEND_STATE_TOGGLED = 'backend-state-toggled'  # emitted when a
@@ -130,23 +121,14 @@
         GObject.idle_add(self.emit, self.DEFAULT_BACKEND_LOADED)
 
     def backend_failed(self, backend_id, error_code):
-<<<<<<< HEAD
         GObject.idle_add(self.emit, self.BACKEND_FAILED, backend_id, \
-=======
-        gobject.idle_add(self.emit, self.BACKEND_FAILED, backend_id,
->>>>>>> d21da10d
                          error_code)
 
     def interaction_requested(self, backend_id, description,
                               interaction_type, callback_str):
-<<<<<<< HEAD
-        GObject.idle_add(self.emit, self.INTERACTION_REQUESTED, \
-                         backend_id, description, interaction_type, callback_str)
-=======
-        gobject.idle_add(self.emit, self.INTERACTION_REQUESTED,
+        GObject.idle_add(self.emit, self.INTERACTION_REQUESTED,
                          backend_id, description, interaction_type,
                          callback_str)
->>>>>>> d21da10d
 
     def backend_sync_started(self, backend_id):
         self._emit_signal(self.BACKEND_SYNC_STARTED, backend_id)
