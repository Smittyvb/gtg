--- conflicted
+++ resolved
@@ -53,12 +53,7 @@
     #############################
     #Functions for tasks columns
     ################################
-<<<<<<< HEAD
-
-    def _has_hidden_subtask(self,task):
-=======
     def _has_hidden_subtask(self, task):
->>>>>>> 8a9a0eeb
         #not recursive
         display_count = self.mainview.node_n_children(task.get_id())
         real_count = 0
@@ -127,11 +122,7 @@
     def task_sdate_column(self, node):
         return node.get_start_date().to_readable_string()
 
-<<<<<<< HEAD
-    def task_duedate_column(self,node):
-=======
     def task_duedate_column(self, node):
->>>>>>> 8a9a0eeb
         # We show the most constraining due date for task with no due dates.
         if node.get_due_date() == Date.no_date():
             return node.get_due_date_constraint().to_readable_string()
@@ -142,24 +133,6 @@
     def task_cdate_column(self, node):
         return node.get_closed_date().to_readable_string()
 
-<<<<<<< HEAD
-    def start_date_sorting(self,task1,task2,order):
-        sort = self.__date_comp(task1,task2,'start',order)
-        return sort
-
-    def due_date_sorting(self,task1,task2,order):
-        sort = self.__date_comp(task1,task2,'due',order)
-        return sort
-
-    def closed_date_sorting(self,task1,task2,order):
-        sort = self.__date_comp(task1,task2,'closed',order)
-        return sort
-
-    def title_sorting(self,task1,task2,order):
-        return cmp(task1.get_title(),task2.get_title())
-
-    def __date_comp(self,task1,task2,para,order):
-=======
     def start_date_sorting(self, task1, task2, order):
         sort = self.__date_comp(task1, task2, 'start', order)
         return sort
@@ -176,7 +149,6 @@
         return cmp(task1.get_title(), task2.get_title())
 
     def __date_comp(self, task1, task2, para, order):
->>>>>>> 8a9a0eeb
         '''This is a quite complex method to sort tasks by date,
         handling fuzzy date and complex situation.
         Return -1 if nid1 is before nid2, return 1 otherwise
@@ -240,23 +212,11 @@
         else:
             return label
 
-<<<<<<< HEAD
-    def get_tag_count(self,node):
-=======
     def get_tag_count(self, node):
->>>>>>> 8a9a0eeb
         if node.get_id() == 'search':
             return ""
         else:
             toreturn = node.get_active_tasks_count()
-<<<<<<< HEAD
-            return "<span color='%s'>%s</span>" %(self.unactive_color,toreturn)
-
-    def is_tag_separator_filter(self,tag):
-        return tag.get_attribute('special') == 'sep'
-
-    def tag_sorting(self,t1,t2,order):
-=======
             return "<span color='%s'>%s</span>" %(self.unactive_color,
                                                                    toreturn)
 
@@ -264,7 +224,6 @@
         return tag.get_attribute('special') == 'sep'
 
     def tag_sorting(self, t1, t2, order):
->>>>>>> 8a9a0eeb
         t1_sp = t1.get_attribute("special")
         t2_sp = t2.get_attribute("special")
         t1_name = locale.strxfrm(t1.get_name())
@@ -280,11 +239,7 @@
             t2_order = t2.get_attribute("order")
             return cmp(t1_order, t2_order)
 
-<<<<<<< HEAD
-    def ontag_task_dnd(self,source,target):
-=======
     def ontag_task_dnd(self, source, target):
->>>>>>> 8a9a0eeb
         task = self.req.get_task(source)
         if target.startswith('@'):
             task.add_tag(target)
@@ -315,13 +270,8 @@
         render_tags = CellRendererTags()
         render_tags.set_property('ypad', 3)
         col['title'] = _("Tags")
-<<<<<<< HEAD
-        col['renderer'] = ['tag',render_tags]
-        col['value'] = [GObject.TYPE_PYOBJECT,lambda node: node]
-=======
         col['renderer'] = ['tag', render_tags]
-        col['value'] = [gobject.TYPE_PYOBJECT, lambda node: node]
->>>>>>> 8a9a0eeb
+        col['value'] = [GObject.TYPE_PYOBJECT, lambda node: node]
         col['expandable'] = False
         col['resizable'] = False
         col['order'] = 1
@@ -353,15 +303,9 @@
         col['order'] = 3
         desc[col_name] = col
 
-<<<<<<< HEAD
-        return self.build_tag_treeview(tree,desc)
-
-    def active_tasks_treeview(self,tree):
-=======
         return self.build_tag_treeview(tree, desc)
 
     def active_tasks_treeview(self, tree):
->>>>>>> 8a9a0eeb
         #Build the title/label/tags columns
         desc = self.common_desc_for_tasks(tree)
 
@@ -392,11 +336,7 @@
         treeview.set_sort_column('duedate')
         return treeview
 
-<<<<<<< HEAD
-    def closed_tasks_treeview(self,tree):
-=======
     def closed_tasks_treeview(self, tree):
->>>>>>> 8a9a0eeb
         #Build the title/label/tags columns
         desc = self.common_desc_for_tasks(tree)
 
@@ -416,10 +356,7 @@
         treeview.set_sort_column('closeddate')
         return treeview
 
-<<<<<<< HEAD
-=======
-
->>>>>>> 8a9a0eeb
+
     #This build the first tag/title columns, common
     #to both active and closed tasks treeview
     def common_desc_for_tasks(self, tree):
@@ -444,17 +381,10 @@
         #invisible 'title' column
         col_name = 'title'
         col = {}
-<<<<<<< HEAD
         render_text = Gtk.CellRendererText()
         render_text.set_property("ellipsize", Pango.EllipsizeMode.END)
-        col['renderer'] = ['markup',render_text]
-        col['value'] = [str,self.task_title_column]
-=======
-        render_text = gtk.CellRendererText()
-        render_text.set_property("ellipsize", pango.ELLIPSIZE_END)
         col['renderer'] = ['markup', render_text]
         col['value'] = [str, self.task_title_column]
->>>>>>> 8a9a0eeb
         col['visible'] = False
         col['order'] = 0
         col['sorting_func'] = self.title_sorting
@@ -465,13 +395,8 @@
         col = {}
         render_tags = CellRendererTags()
         render_tags.set_property('xalign', 0.0)
-<<<<<<< HEAD
-        col['renderer'] = ['tag_list',render_tags]
-        col['value'] = [GObject.TYPE_PYOBJECT,self.task_tags_column]
-=======
         col['renderer'] = ['tag_list', render_tags]
-        col['value'] = [gobject.TYPE_PYOBJECT, self.task_tags_column]
->>>>>>> 8a9a0eeb
+        col['value'] = [GObject.TYPE_PYOBJECT, self.task_tags_column]
         col['expandable'] = False
         col['resizable'] = False
         col['order'] = 1
@@ -481,17 +406,10 @@
         col_name = 'label'
         col = {}
         col['title'] = _("Title")
-<<<<<<< HEAD
         render_text = Gtk.CellRendererText()
         render_text.set_property("ellipsize", Pango.EllipsizeMode.END)
-        col['renderer'] = ['markup',render_text]
-        col['value'] = [str,self.task_label_column]
-=======
-        render_text = gtk.CellRendererText()
-        render_text.set_property("ellipsize", pango.ELLIPSIZE_END)
         col['renderer'] = ['markup', render_text]
         col['value'] = [str, self.task_label_column]
->>>>>>> 8a9a0eeb
         col['expandable'] = True
         col['resizable'] = True
         col['sorting'] = 'title'
@@ -499,13 +417,8 @@
         desc[col_name] = col
         return desc
 
-<<<<<<< HEAD
-    def build_task_treeview(self,tree,desc):
-        treeview = TreeView(tree,desc)
-=======
     def build_task_treeview(self, tree, desc):
         treeview = TreeView(tree, desc)
->>>>>>> 8a9a0eeb
         #Now that the treeview is done, we can polish
         treeview.set_main_search_column('label')
         treeview.set_expander_column('label')
@@ -522,13 +435,8 @@
         self.unactive_color = color.to_color().to_string()
         return treeview
 
-<<<<<<< HEAD
-    def build_tag_treeview(self,tree,desc):
-        treeview = TreeView(tree,desc)
-=======
     def build_tag_treeview(self, tree, desc):
         treeview = TreeView(tree, desc)
->>>>>>> 8a9a0eeb
         # Global treeview properties
         treeview.set_property("enable-tree-lines", False)
         treeview.set_rules_hint(False)
