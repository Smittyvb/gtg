#!/usr/bin/env python2
# Copyright 2010 David D. Lowe
# All rights reserved.
#
# Permission is hereby granted, free of charge, to any person obtaining a copy
# of this software and associated documentation files (the "Software"), to deal
# in the Software without restriction, including without limitation the rights
# to use, copy, modify, merge, publish, distribute, sublicense, and/or sell
# copies of the Software, and to permit persons to whom the Software is
# furnished to do so, subject to the following conditions:
#
# The above copyright notice and this permission notice shall be included in
# all copies or substantial portions of the Software.
#
# THE SOFTWARE IS PROVIDED "AS IS", WITHOUT WARRANTY OF ANY KIND, EXPRESS OR
# IMPLIED, INCLUDING BUT NOT LIMITED TO THE WARRANTIES OF MERCHANTABILITY,
# FITNESS FOR A PARTICULAR PURPOSE AND NONINFRINGEMENT. IN NO EVENT SHALL THE
# AUTHORS OR COPYRIGHT HOLDERS BE LIABLE FOR ANY CLAIM, DAMAGES OR OTHER
# LIABILITY, WHETHER IN AN ACTION OF CONTRACT, TORT OR OTHERWISE, ARISING FROM,
# OUT OF OR IN CONNECTION WITH THE SOFTWARE OR THE USE OR OTHER DEALINGS IN
# THE SOFTWARE.
#

"""GTK except hook for your applications.
To use, simply import this module and call gtkcrashhandler.initialize().
Import this module before calling Gtk.main().

If gtkcrashhandler cannot import Gtk, Pango or GObject,
gtkcrashhandler will print a warning and use the default excepthook.

If you're using multiple threads, use gtkcrashhandler_thread decorator."""

import sys
import os
import time
import signal
import traceback
import threading
from contextlib import contextmanager

from GTG import info


try:
<<<<<<< HEAD
    from gi.repository import GObject, Gtk, Pango
=======
    import pygtk
    pygtk.require("2.0")  # not tested on earlier versions
    import gtk
    import pango
    import gobject
    _gtk_initialized = True
>>>>>>> d21da10d
except Exception:
    print >> sys.stderr, "gtkcrashhandler could not load GTK 3.0"
    _gtk_initialized = False
else:
    _gtk_initialized = True

from gettext import gettext as _

APP_NAME = None
MESSAGE = _("We're terribly sorry. Could you help us fix the problem by "
            "reporting the crash?")
USE_APPORT = False

_old_sys_excepthook = None  # None means that initialize() has not been called
                           # yet.

dialog = None


def initialize(app_name=None, message=None, use_apport=False):
    """Initialize the except hook built on GTK.

    @param app_name: The current application's name to be read by humans,
        untranslated.
    @param message: A message that will be displayed in the error dialog,
        replacing the default message string. Untranslated.
        If you don't want a message, pass "".
    @param use_apport: If set to True, gtkcrashhandler will override
        the settings in /etc/default/apport and call apport if possible,
        silently failing if not. If set to False, the normal behaviour will
        be executed, which may mean Apport kicking in anyway.
    """
    global APP_NAME, MESSAGE, USE_APPORT, _gtk_initialized, _old_sys_excepthook
    if app_name:
        APP_NAME = _(app_name)
    if not message is None:
        MESSAGE = _(message)
    if use_apport:
        USE_APPORT = use_apport
    if _gtk_initialized is True and _old_sys_excepthook is None:
        # save sys.excepthook first, as it may not be sys.__excepthook__
        # (for example, it might be Apport's python hook)
        _old_sys_excepthook = sys.excepthook
        # replace sys.excepthook with our own
        sys.excepthook = _replacement_excepthook


def _replacement_excepthook(type, value, tracebk, thread=None):
    """This function will replace sys.excepthook."""
    # create traceback string and print it
    tb = "".join(traceback.format_exception(type, value, tracebk))
    if thread:
        if not isinstance(thread, threading._MainThread):
            tb = "Exception in thread %s:\n%s" % (thread.getName(), tb)
    print >> sys.stderr, tb

    # determine whether to add a "Report problem..." button
    add_apport_button = False
    global USE_APPORT
    if USE_APPORT:
        # see if this file is from a properly installed distribution package
        try:
            from apport.fileutils import likely_packaged
            try:
                filename = os.path.realpath(os.path.join(os.getcwdu(),
                                                         sys.argv[0]))
            except:
                filename = os.path.realpath("/proc/%i/exe" % os.getpid())
            if not os.path.isfile(filename) or \
                    not os.access(filename, os.X_OK):
                raise Exception()
            add_apport_button = likely_packaged(filename)
        except:
            add_apport_button = False

    res = show_error_window(tb, add_apport_button=add_apport_button)

    if res == 3:  # report button clicked
        # enable apport, overriding preferences
        try:
            # create new temporary configuration file, where enabled=1
            import re
            from apport.packaging_impl import impl as apport_packaging
            newconfiguration = "# temporary apport configuration file " \
                               "by gtkcrashhandler.py\n\n"
            try:
                for line in open(apport_packaging.configuration):
                    if re.search('^\s*enabled\s*=\s*0\s*$', line) is None:
                        newconfiguration += line
            finally:
                newconfiguration += "enabled=1"
            import tempfile
            tempfile, tempfilename = tempfile.mkstemp()
            os.write(tempfile, newconfiguration)
            os.close(tempfile)

            # set apport to use this configuration file, temporarily
            apport_packaging.configuration = tempfilename
            # override Apport's ignore settings for this app
            from apport.report import Report
            Report.check_ignored = lambda self: False
        except:
            pass

    if res in (2, 3):  # quit
        sys.stderr = os.tmpfile()
        global _old_sys_excepthook
        _old_sys_excepthook(type, value, tracebk)
        sys.stderr = sys.__stderr__
        os._exit(1)


def show_error_window(error_string, add_apport_button=False):
    """Displays an error dialog, and returns the response ID.

    error_string       -- the error's output (usually a traceback)
    add_apport_button  -- whether to add a 'report with apport' button

    Returns the response ID of the dialog, 1 for ignore, 2 for close and
    3 for apport.
    """
    # initialize dialog
    title = _("An error has occurred")
    global APP_NAME
    if APP_NAME:
        title = APP_NAME
    global dialog
    # Do not allow more than one error window
    if dialog is not None:
        return 1

    dialog = Gtk.Dialog(title)

    # title Label
    label = Gtk.Label()
    label.set_markup("<b>%s</b>" % _("It looks like an error has occurred."))
    label.set_alignment(0, 0.5)
    dialog.get_content_area().pack_start(label, False, True, 0)

    # message Label
    global MESSAGE
    text_label = Gtk.Label()
    text_label.set_markup(MESSAGE)
    text_label.set_alignment(0, 0.5)
    text_label.set_line_wrap(True)

    def text_label_size_allocate(widget, rect):
        """Lets label resize correctly while wrapping text."""
        widget.set_size_request(rect.width, -1)

    text_label.connect("size-allocate", text_label_size_allocate)
    if not MESSAGE == "":
        dialog.get_content_area().pack_start(text_label, False, True, 0)

    # TextView with error_string
    buffer = Gtk.TextBuffer()
    buffer.set_text(error_string)
    textview = Gtk.TextView()
    textview.set_buffer(buffer)
    textview.set_editable(False)
    try:
        textview.override_font(Pango.FontDescription("monospace 8"))
    except Exception:
        print >> sys.stderr, "gtkcrashhandler: override_font raised an exception"

    # allow scrolling of textview
    scrolled = Gtk.ScrolledWindow()
    scrolled.set_policy(Gtk.PolicyType.AUTOMATIC, Gtk.PolicyType.AUTOMATIC)
    scrolled.add_with_viewport(textview)

    # hide the textview in an Expander widget
    expander = Gtk.expander_new_with_mnemonic(_("_Details"))
    expander.add(scrolled)
    expander.connect('activate', on_expanded)
    dialog.get_content_area().pack_start(expander, True, True, 0)

    # add buttons
    if add_apport_button:
        dialog.add_button(_("_Report this problem..."), 3)
    # If we're have multiple threads, or if we're in a GTK callback,
    # execution can continue normally in other threads, so add button
    if Gtk.main_level() > 0 or threading.activeCount() > 1:
        dialog.add_button(_("_Ignore the error"), 1)
    dialog.add_button(("_Close the program"), 2)
    dialog.set_default_response(2)

    # set dialog aesthetic preferences
    dialog.set_border_width(12)
    dialog.get_content_area().set_spacing(4)
    dialog.set_resizable(False)

    # show the dialog and act on it
    dialog.show_all()
    res = dialog.run()
    dialog.destroy()
    if res < 0:
        res = 2
    return res


def on_expanded(widget):
    global dialog
    dialog.set_size_request(600, 600)


def gtkcrashhandler_thread(run):
    """gtkcrashhandler_thread is a decorator for the run() method of
    threading.Thread.

    If you forget to use this decorator, exceptions in threads will be
    printed to standard error output, and GTK's main loop will continue to run.

    #Example 1::

        class ExampleThread(threading.Thread):
            E{@}gtkcrashhandler_thread
            def run(self):
                1 / 0 # this error will be caught by gtkcrashhandler

    #Example 2::

        def function(arg):
            arg / 0 # this error will be caught by gtkcrashhandler
        threading.Thread(target=gtkcrashhandler_thread(function),args=(1,))
                .start()
    """

    def gtkcrashhandler_wrapped_run(*args, **kwargs):
        try:
            run(*args, **kwargs)
        except Exception, ee:
            lock = threading.Lock()
            lock.acquire()
            tb = sys.exc_info()[2]
            if Gtk.main_level() > 0:
                GObject.idle_add(
                    lambda ee=ee, tb=tb, thread=threading.currentThread():
                    _replacement_excepthook(ee.__class__, ee, tb,
                                            thread=thread))
            else:
<<<<<<< HEAD
                time.sleep(0.1) # ugly hack, seems like threads that are
                                # started before running Gtk.main() cause
=======
                time.sleep(0.1)  # ugly hack, seems like threads that are
                                # started before running gtk.main() cause
>>>>>>> d21da10d
                                # this one to crash.
                                # This delay allows Gtk.main() to initialize
                                # properly.
                                # My advice: run Gtk.main() before starting
                                # any threads or don't run Gtk.main() at all
                _replacement_excepthook(ee.__class__, ee, tb,
                                        thread=threading.currentThread())
            lock.release()

    # return wrapped run if Gtkcrashhandler has been initialized
    global _gtk_initialized, _old_sys_excepthook
    if _gtk_initialized and _old_sys_excepthook:
        return gtkcrashhandler_wrapped_run
    else:
        return run

if __name__ == "__main__":
    # throw test exception
    initialize(app_name="gtkcrashhandler", message="Don't worry, though. This "
<<<<<<< HEAD
        "is just a test. To use the code properly, call "
        "gtkcrashhandler.initialize() in your GTK app to automatically "
        "catch any Python exceptions like this.")
=======
               "is just a test. To use the code properly, call "
               "gtkcrashhandler.initialize() in your PyGTK app to "
               "automatically catch any Python exceptions like this.")
>>>>>>> d21da10d

    class DoNotRunException(Exception):

        def __str__(self):
            return "gtkcrashhandler.py should imported, not run"

    raise DoNotRunException()


## We handle initialization directly here, since this module will be used as a
#  singleton
# we listen for signals from the system in order to save our configuration
# if GTG is forcefully terminated (e.g.: on shutdown).

@contextmanager
def signal_catcher(callback):
    # if TERM or ABORT are caught, we execute the callback function
    for s in [signal.SIGABRT, signal.SIGTERM]:
        signal.signal(s, lambda a, b: callback())
    yield

initialize(app_name="Getting Things GNOME!",
           message="GTG" + info.VERSION +
           _(" has crashed. Please report the bug on <a href=\""
           "http://bugs.edge.launchpad.net/gtg\">our Launchpad page</a>."
             " If you have Apport installed, it will be started for you."),
           use_apport=True)<|MERGE_RESOLUTION|>--- conflicted
+++ resolved
@@ -42,16 +42,7 @@
 
 
 try:
-<<<<<<< HEAD
     from gi.repository import GObject, Gtk, Pango
-=======
-    import pygtk
-    pygtk.require("2.0")  # not tested on earlier versions
-    import gtk
-    import pango
-    import gobject
-    _gtk_initialized = True
->>>>>>> d21da10d
 except Exception:
     print >> sys.stderr, "gtkcrashhandler could not load GTK 3.0"
     _gtk_initialized = False
@@ -292,13 +283,8 @@
                     _replacement_excepthook(ee.__class__, ee, tb,
                                             thread=thread))
             else:
-<<<<<<< HEAD
-                time.sleep(0.1) # ugly hack, seems like threads that are
+                time.sleep(0.1)  # ugly hack, seems like threads that are
                                 # started before running Gtk.main() cause
-=======
-                time.sleep(0.1)  # ugly hack, seems like threads that are
-                                # started before running gtk.main() cause
->>>>>>> d21da10d
                                 # this one to crash.
                                 # This delay allows Gtk.main() to initialize
                                 # properly.
@@ -318,15 +304,9 @@
 if __name__ == "__main__":
     # throw test exception
     initialize(app_name="gtkcrashhandler", message="Don't worry, though. This "
-<<<<<<< HEAD
-        "is just a test. To use the code properly, call "
-        "gtkcrashhandler.initialize() in your GTK app to automatically "
-        "catch any Python exceptions like this.")
-=======
                "is just a test. To use the code properly, call "
-               "gtkcrashhandler.initialize() in your PyGTK app to "
+               "gtkcrashhandler.initialize() in your GTK app to "
                "automatically catch any Python exceptions like this.")
->>>>>>> d21da10d
 
     class DoNotRunException(Exception):
 
