--- conflicted
+++ resolved
@@ -20,13 +20,8 @@
 Manager loads the prefs and launches the gtk main loop
 """
 
-<<<<<<< HEAD
 from gi.repository import GObject, Gtk
-=======
-import gtk
-import gobject
 import ConfigParser
->>>>>>> f07553e3
 
 import GTG
 from GTG.gtk.delete_dialog import DeletionUI
