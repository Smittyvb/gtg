# -*- coding: utf-8 -*-
# -----------------------------------------------------------------------------
# Getting Things GNOME! - a personal organizer for the GNOME desktop
# Copyright (c) 2008-2012 - Lionel Dricot & Bertrand Rousseau
#
# This program is free software: you can redistribute it and/or modify it under
# the terms of the GNU General Public License as published by the Free Software
# Foundation, either version 3 of the License, or (at your option) any later
# version.
#
# This program is distributed in the hope that it will be useful, but WITHOUT
# ANY WARRANTY; without even the implied warranty of MERCHANTABILITY or FITNESS
# FOR A PARTICULAR PURPOSE. See the GNU General Public License for more
# details.
#
# You should have received a copy of the GNU General Public License along with
# this program.  If not, see <http://www.gnu.org/licenses/>.
# -----------------------------------------------------------------------------

from gi.repository import Gtk

from GTG import _, ngettext


<<<<<<< HEAD

class PeriodUI(Gtk.HBox):
=======
class PeriodUI(gtk.HBox):
>>>>>>> 8a9a0eeb
    '''A widget to change the frequency of a backend synchronization
    '''

    def __init__(self, req, backend, width):
        '''
        Creates the Gtk.Adjustment and the related label. Loads the current
        period.

        @param req: a Requester
        @param backend: a backend object
        @param width: the width of the Gtk.Label object
        '''
        super(PeriodUI, self).__init__()
        self.backend = backend
        self.req = req
        self._populate_gtk(width)
        self._connect_signals()

    def _populate_gtk(self, width):
        '''Creates the gtk widgets
<<<<<<< HEAD
        
        @param width: the width of the Gtk.Label object
=======

        @param width: the width of the gtk.Label object
>>>>>>> 8a9a0eeb
        '''
        period_label = Gtk.Label(label=_("Check for new tasks every"))
        period_label.set_alignment(xalign = 0, yalign = 0.5)
        period_label.set_line_wrap(True)
        period_label.set_size_request(width = width, height = -1)
        self.pack_start(period_label, False, True, 0)
        align = Gtk.Alignment.new(0, 0.5, 1, 0)
        align.set_padding(0, 0, 10, 0)
        self.pack_start(align, False, True, 0)
        period = self.backend.get_parameters()['period']
        self.adjustment = Gtk.Adjustment(value = period,
                                         lower = 1,
                                         upper = 120,
                                         step_incr = 1,
                                         page_incr = 0,
                                         page_size = 0)
        self.period_spin = Gtk.SpinButton(adjustment = self.adjustment,
                                          climb_rate = 0.3,
                                          digits = 0)
        self.minutes_label = Gtk.Label()
        self.update_minutes_label()
        self.minutes_label.set_alignment(xalign = 0, yalign = 0.5)
        self.pack_start(self.minutes_label, False, True, 0)
        align.add(self.period_spin)
        self.show_all()

    def _connect_signals(self):
        '''Connects the gtk signals'''
        self.period_spin.connect('changed', self.on_spin_changed)

    def commit_changes(self):
        '''Saves the changes to the backend parameter'''
        self.backend.set_parameter('period', int(self.adjustment.get_value()))

    def on_spin_changed(self, sender):
        ''' Signal callback, executed when the user changes the period.
        Disables the backend. The user will re-enable it to confirm the changes
        (s)he made.

        @param sender: not used, only here for signal compatibility
        '''
        self.update_minutes_label()
        if self.backend.is_enabled() and not self.backend.is_default():
            self.req.set_backend_enabled(self.backend.get_id(), False)

    def update_minutes_label(self):
        self.minutes_label.set_markup(ngettext(" minute", " minutes",
                                           int(self.adjustment.get_value())))<|MERGE_RESOLUTION|>--- conflicted
+++ resolved
@@ -22,12 +22,7 @@
 from GTG import _, ngettext
 
 
-<<<<<<< HEAD
-
 class PeriodUI(Gtk.HBox):
-=======
-class PeriodUI(gtk.HBox):
->>>>>>> 8a9a0eeb
     '''A widget to change the frequency of a backend synchronization
     '''
 
@@ -48,13 +43,8 @@
 
     def _populate_gtk(self, width):
         '''Creates the gtk widgets
-<<<<<<< HEAD
-        
+
         @param width: the width of the Gtk.Label object
-=======
-
-        @param width: the width of the gtk.Label object
->>>>>>> 8a9a0eeb
         '''
         period_label = Gtk.Label(label=_("Check for new tasks every"))
         period_label.set_alignment(xalign = 0, yalign = 0.5)
