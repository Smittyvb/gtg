--- conflicted
+++ resolved
@@ -145,13 +145,8 @@
         else:
             Log.error("panel name unknown")
             return
-<<<<<<< HEAD
-        ##Central pane
-        #NOTE: self.central_pane is the Gtk.Container in which we load panels
-=======
         # Central pane
-        # NOTE: self.central_pane is the gtk.Container in which we load panels
->>>>>>> d21da10d
+        # NOTE: self.central_pane is the Gtk.Container in which we load panels
         if panel_to_remove in self.central_pane:
             self.central_pane.remove(panel_to_remove)
         if not panel_to_add in self.central_pane:
@@ -289,33 +284,17 @@
             # no backend selected
             return
         backend = self.req.get_backend(backend_id)
-<<<<<<< HEAD
-        dialog = Gtk.MessageDialog( \
-                    parent = self.dialog,
-                    flags = Gtk.DialogFlags.DESTROY_WITH_PARENT,
-                    type = Gtk.MessageType.QUESTION,
-                    buttons = Gtk.ButtonsType.YES_NO,
-                    message_format = \
-                     _("Do you really want to remove the '%s' "
-                       "synchronization service?") % \
-                            backend.get_human_name())
-        response = dialog.run()
-        dialog.destroy()
-        if response == Gtk.ResponseType.YES:
-            #delete the backend and remove it from the lateral treeview
-=======
-        dialog = gtk.MessageDialog(
+        dialog = Gtk.MessageDialog(
             parent=self.dialog,
-            flags=gtk.DIALOG_DESTROY_WITH_PARENT,
-            type=gtk.MESSAGE_QUESTION,
-            buttons=gtk.BUTTONS_YES_NO,
+            flags=Gtk.DialogFlags.DESTROY_WITH_PARENT,
+            type=Gtk.MessageType.QUESTION,
+            buttons=Gtk.ButtonsType.YES_NO,
             message_format=_("Do you really want to remove the '%s' "
                              "synchronization service?") %
             backend.get_human_name())
         response = dialog.run()
         dialog.destroy()
-        if response == gtk.RESPONSE_YES:
+        if response == Gtk.ResponseType.YES:
             # delete the backend and remove it from the lateral treeview
->>>>>>> d21da10d
             self.req.remove_backend(backend_id)
             self.backends_tv.remove_backend(backend_id)